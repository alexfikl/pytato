--- conflicted
+++ resolved
@@ -289,9 +289,7 @@
     stack = pt.stack([array, 2*array, array + 6])
     y = stack @ stack.T
 
-    from pytato.transform import TopoSortMapper
-
-    tm = TopoSortMapper()
+    tm = pt.transform.TopoSortMapper()
     tm(y)
 
     from pytato.array import (AxisPermutation, IndexLambda, MatrixProduct,
@@ -306,23 +304,6 @@
     assert isinstance(tm.topological_order[6], MatrixProduct)
 
 
-<<<<<<< HEAD
-def test_graphtodictmapper():
-    n = pt.make_size_param("n")
-    array = pt.make_placeholder(name="array", shape=n, dtype=np.float64)
-    stack = pt.stack([array, 2*array, array + 6])
-    y = stack @ stack.T
-
-    from pytato.transform import GraphToDictMapper, reverse_graph
-
-    gdm = GraphToDictMapper()
-    gdm(y)
-
-    rev_graph = reverse_graph(gdm.graph_dict)
-    rev_graph2 = reverse_graph(reverse_graph(rev_graph))
-
-    assert rev_graph2 == rev_graph
-=======
 def test_userscollector():
     from testlib import RandomDAGContext, make_random_dag
     from pytato.transform import UsersCollector, reverse_graph
@@ -342,7 +323,6 @@
         rev_graph2 = reverse_graph(reverse_graph(rev_graph))
 
         assert rev_graph2 == rev_graph
->>>>>>> e1654442
 
 
 def test_asciidag():
