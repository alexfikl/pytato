from __future__ import annotations

__copyright__ = """
Copyright (C) 2020 Andreas Kloeckner
"""

__license__ = """
Permission is hereby granted, free of charge, to any person obtaining a copy
of this software and associated documentation files (the "Software"), to deal
in the Software without restriction, including without limitation the rights
to use, copy, modify, merge, publish, distribute, sublicense, and/or sell
copies of the Software, and to permit persons to whom the Software is
furnished to do so, subject to the following conditions:

The above copyright notice and this permission notice shall be included in
all copies or substantial portions of the Software.

THE SOFTWARE IS PROVIDED "AS IS", WITHOUT WARRANTY OF ANY KIND, EXPRESS OR
IMPLIED, INCLUDING BUT NOT LIMITED TO THE WARRANTIES OF MERCHANTABILITY,
FITNESS FOR A PARTICULAR PURPOSE AND NONINFRINGEMENT. IN NO EVENT SHALL THE
AUTHORS OR COPYRIGHT HOLDERS BE LIABLE FOR ANY CLAIM, DAMAGES OR OTHER
LIABILITY, WHETHER IN AN ACTION OF CONTRACT, TORT OR OTHERWISE, ARISING FROM,
OUT OF OR IN CONNECTION WITH THE SOFTWARE OR THE USE OR OTHER DEALINGS IN
THE SOFTWARE.
"""

from numbers import Number
<<<<<<< HEAD
from typing import Any, Union, Mapping, FrozenSet, Set, Optional, Tuple, Dict
=======
from typing import Any, Union, Mapping, FrozenSet, Set, Tuple, Optional
>>>>>>> d2edbe67

from pymbolic.mapper import (WalkMapper as WalkMapperBase, IdentityMapper as
        IdentityMapperBase)
from pymbolic.mapper.substitutor import (SubstitutionMapper as
        SubstitutionMapperBase)
from pymbolic.mapper.dependency import (DependencyMapper as
        DependencyMapperBase)
from pymbolic.mapper.evaluator import (EvaluationMapper as
        EvaluationMapperBase)
from pymbolic.mapper.distributor import (DistributeMapper as
        DistributeMapperBase)
from pymbolic.mapper.stringifier import (StringifyMapper as
        StringifyMapperBase)
from pymbolic.mapper.collector import TermCollector as TermCollectorBase
import pymbolic.primitives as prim
import numpy as np
<<<<<<< HEAD
from dataclasses import dataclass, field
import math
from enum import Enum
=======
import re
>>>>>>> d2edbe67

__doc__ = """
.. currentmodule:: pytato.scalar_expr

Scalar Expressions
------------------

.. data:: ScalarExpression

    A :class:`type` for scalar-valued symbolic expressions. Expressions are
    composable and manipulable via :mod:`pymbolic`.

    Concretely, this is an alias for
    ``Union[Number, np.bool_, bool, pymbolic.primitives.Expression]``.

.. autofunction:: parse
.. autofunction:: get_dependencies
.. autofunction:: substitute

"""

# {{{ scalar expressions

IntegralScalarExpression = Union[int, prim.Expression]
ScalarType = Union[Number, np.bool_, bool]
ScalarExpression = Union[ScalarType, prim.Expression]
SCALAR_CLASSES = prim.VALID_CONSTANT_CLASSES


def parse(s: str) -> ScalarExpression:
    from pymbolic.parser import Parser
    return Parser()(s)

# }}}


# {{{ mapper classes

class WalkMapper(WalkMapperBase):
<<<<<<< HEAD
    pass


=======
    def map_reduce(self, expr: Reduce) -> None:
        if not self.visit(expr):
            return

        self.rec(expr.inner_expr)

        self.post_visit(expr)


>>>>>>> d2edbe67
class IdentityMapper(IdentityMapperBase):
    pass


class SubstitutionMapper(SubstitutionMapperBase):
    pass
<<<<<<< HEAD
=======

>>>>>>> d2edbe67

IDX_LAMBDA_RE = re.compile("_r?(0|([1-9][0-9]*))")


<<<<<<< HEAD
=======
class DependencyMapper(DependencyMapperBase):
    def __init__(self, *,
                 include_idx_lambda_indices: bool = True,
                 include_subscripts: bool = True,
                 include_lookups: bool = True,
                 include_calls: bool = True,
                 include_cses: bool = False,
                 composite_leaves: Optional[bool] = None) -> None:
        super().__init__(include_subscripts=include_subscripts,
                         include_lookups=include_lookups,
                         include_calls=include_calls,
                         include_cses=include_cses,
                         composite_leaves=composite_leaves)
        self.include_idx_lambda_indices = include_idx_lambda_indices

    def map_variable(self, expr: prim.Variable) -> Set[prim.Variable]:
        if ((not self.include_idx_lambda_indices)
                and IDX_LAMBDA_RE.fullmatch(str(expr))):
            return set()
        else:
            return super().map_variable(expr)  # type: ignore

>>>>>>> d2edbe67
    def map_reduce(self, expr: Reduce,
            *args: Any, **kwargs: Any) -> Set[prim.Variable]:
        return self.combine([  # type: ignore
            self.rec(expr.inner_expr),
            set().union(*(self.rec((lb, ub)) for (lb, ub) in expr.bounds.values()))])


class EvaluationMapper(EvaluationMapperBase):

    def map_reduce(self, expr: Reduce, *args: Any, **kwargs: Any) -> None:
        # TODO: not trivial to evaluate symbolic reduction nodes
        raise NotImplementedError()


class DistributeMapper(DistributeMapperBase):

    def map_reduce(self, expr: Reduce, *args: Any, **kwargs: Any) -> None:
        # TODO: not trivial to distribute symbolic reduction nodes
        raise NotImplementedError()


class TermCollector(TermCollectorBase):

    def map_reduce(self, expr: Reduce, *args: Any, **kwargs: Any) -> None:
        raise NotImplementedError()


class StringifyMapper(StringifyMapperBase):
    def map_reduce(self, expr: Any, enclosing_prec: Any, *args: Any) -> str:
        from pymbolic.mapper.stringifier import (
                PREC_COMPARISON as PC,
                PREC_NONE as PN)
        bounds_expr = " and ".join(
                f"{self.rec(lb, PC)}<={name}<{self.rec(ub, PC)}"
                for name, (lb, ub) in expr.bounds.items())
        bounds_expr = "{" + bounds_expr + "}"
        return (f"{expr.op}({bounds_expr}, {self.rec(expr.inner_expr, PN)})")

# }}}


# {{{ mapper frontends

def get_dependencies(expression: Any,
        include_idx_lambda_indices: bool = True) -> FrozenSet[str]:
    """Return the set of variable names in an expression.

    :param expression: A scalar expression, or an expression derived from such
        (e.g., a tuple of scalar expressions)
    """
    mapper = DependencyMapper(
            composite_leaves=False,
            include_idx_lambda_indices=include_idx_lambda_indices)
    return frozenset(dep.name for dep in mapper(expression))


def substitute(expression: Any,
        variable_assigments: Optional[Mapping[str, Any]]) -> Any:
    """Perform variable substitution in an expression.

    :param expression: A scalar expression, or an expression derived from such
        (e.g., a tuple of scalar expressions)
    :param variable_assigments: A mapping from variable names to substitutions
    """
    if variable_assigments is None:
        variable_assigments = {}

    from pymbolic.mapper.substitutor import make_subst_func
    return SubstitutionMapper(make_subst_func(variable_assigments))(expression)


def evaluate(expression: Any, context: Optional[Mapping[str, Any]] = None) -> Any:
    """
    Evaluates *expression* by substituting the variable values as provided in
    *context*.
    """
    if context is None:
        context = {}
    return EvaluationMapper(context)(expression)


def distribute(expr: Any, parameters: FrozenSet[Any] = frozenset(),
               commutative: bool = True) -> Any:
    if commutative:
        return DistributeMapper(TermCollector(parameters))(expr)
    else:
        return DistributeMapper(lambda x: x)(expr)

# }}}


<<<<<<< HEAD
class ReductionOp(Enum):
    MAX = "max"
    MIN = "min"
    SUM = "sum"
    PRODUCT = "product"

    @property
    def neutral_element(self) -> Number:
        if self.value == "max":
            neutral = -math.inf
        elif self.value == "min":
            neutral = math.inf
        elif self.value == "sum":
            neutral = 0
        elif self.value == "product":
            neutral = 1
        else:
            raise NotImplementedError(f"Unknown reduction op {self}.")

        # https://github.com/python/mypy/issues/3186
        return neutral   # type: ignore


@dataclass
class Reduce(prim.Expression):
    inner_expr: ScalarExpression
    op: ReductionOp
    bounds: Dict[str, Tuple[ScalarExpression, ScalarExpression]]
    neutral_element: Optional[ScalarExpression] = None
    mapper_method: str = field(init=False, default="map_reduce")

    def __post_init__(self) -> None:
        self.neutral_element = self.neutral_element or self.op.neutral_element
=======
# {{{ custom scalar expression nodes

class ExpressionBase(prim.Expression):
    def make_stringifier(self, originating_stringifier: Any = None) -> str:
        return StringifyMapper()


class Reduce(ExpressionBase):
    """
    .. attribute:: inner_expr

        A :class:`ScalarExpression` to be reduced over.

    .. attribute:: op

        One of ``"sum"``, ``"product"``, ``"max"``, ``"min"``.

    .. attribute:: bounds

        A mapping from reduction inames to tuples ``(lower_bound, upper_bound)``
        identifying half-open bounds intervals.  Must be hashable.
    """
    inner_expr: ScalarExpression
    op: str
    bounds: Mapping[str, Tuple[ScalarExpression, ScalarExpression]]

    def __init__(self, inner_expr: ScalarExpression, op: str, bounds: Any) -> None:
        self.inner_expr = inner_expr
        if op not in ["sum", "product", "max", "min"]:
            raise ValueError(f"unsupported op: {op}")
        self.op = op
        self.bounds = bounds
>>>>>>> d2edbe67

    def __hash__(self) -> int:
        return hash((self.inner_expr,
                self.op,
                tuple(self.bounds.keys()),
<<<<<<< HEAD
                tuple(self.bounds.values()),
                self.neutral_element))

    def __str__(self) -> str:
        bounds_expr = " and ".join(f"{lb}<={key}<{ub}"
                for key, (lb, ub) in self.bounds.items())
        bounds_expr = "{" + bounds_expr + "}"
        return (f"{self.op.value}({bounds_expr}, {self.inner_expr},"
                f" {self.neutral_element})")

=======
                tuple(self.bounds.values())))

    def __getinitargs__(self) -> Tuple[ScalarExpression, str, Any]:
        return (self.inner_expr, self.op, self.bounds)

    mapper_method = "map_reduce"

# }}}
>>>>>>> d2edbe67

# vim: foldmethod=marker<|MERGE_RESOLUTION|>--- conflicted
+++ resolved
@@ -25,11 +25,7 @@
 """
 
 from numbers import Number
-<<<<<<< HEAD
 from typing import Any, Union, Mapping, FrozenSet, Set, Optional, Tuple, Dict
-=======
-from typing import Any, Union, Mapping, FrozenSet, Set, Tuple, Optional
->>>>>>> d2edbe67
 
 from pymbolic.mapper import (WalkMapper as WalkMapperBase, IdentityMapper as
         IdentityMapperBase)
@@ -46,13 +42,10 @@
 from pymbolic.mapper.collector import TermCollector as TermCollectorBase
 import pymbolic.primitives as prim
 import numpy as np
-<<<<<<< HEAD
 from dataclasses import dataclass, field
 import math
 from enum import Enum
-=======
 import re
->>>>>>> d2edbe67
 
 __doc__ = """
 .. currentmodule:: pytato.scalar_expr
@@ -92,11 +85,6 @@
 # {{{ mapper classes
 
 class WalkMapper(WalkMapperBase):
-<<<<<<< HEAD
-    pass
-
-
-=======
     def map_reduce(self, expr: Reduce) -> None:
         if not self.visit(expr):
             return
@@ -106,23 +94,17 @@
         self.post_visit(expr)
 
 
->>>>>>> d2edbe67
 class IdentityMapper(IdentityMapperBase):
     pass
 
 
 class SubstitutionMapper(SubstitutionMapperBase):
     pass
-<<<<<<< HEAD
-=======
-
->>>>>>> d2edbe67
-
+
+  
 IDX_LAMBDA_RE = re.compile("_r?(0|([1-9][0-9]*))")
 
 
-<<<<<<< HEAD
-=======
 class DependencyMapper(DependencyMapperBase):
     def __init__(self, *,
                  include_idx_lambda_indices: bool = True,
@@ -145,7 +127,6 @@
         else:
             return super().map_variable(expr)  # type: ignore
 
->>>>>>> d2edbe67
     def map_reduce(self, expr: Reduce,
             *args: Any, **kwargs: Any) -> Set[prim.Variable]:
         return self.combine([  # type: ignore
@@ -237,41 +218,6 @@
 # }}}
 
 
-<<<<<<< HEAD
-class ReductionOp(Enum):
-    MAX = "max"
-    MIN = "min"
-    SUM = "sum"
-    PRODUCT = "product"
-
-    @property
-    def neutral_element(self) -> Number:
-        if self.value == "max":
-            neutral = -math.inf
-        elif self.value == "min":
-            neutral = math.inf
-        elif self.value == "sum":
-            neutral = 0
-        elif self.value == "product":
-            neutral = 1
-        else:
-            raise NotImplementedError(f"Unknown reduction op {self}.")
-
-        # https://github.com/python/mypy/issues/3186
-        return neutral   # type: ignore
-
-
-@dataclass
-class Reduce(prim.Expression):
-    inner_expr: ScalarExpression
-    op: ReductionOp
-    bounds: Dict[str, Tuple[ScalarExpression, ScalarExpression]]
-    neutral_element: Optional[ScalarExpression] = None
-    mapper_method: str = field(init=False, default="map_reduce")
-
-    def __post_init__(self) -> None:
-        self.neutral_element = self.neutral_element or self.op.neutral_element
-=======
 # {{{ custom scalar expression nodes
 
 class ExpressionBase(prim.Expression):
@@ -304,24 +250,11 @@
             raise ValueError(f"unsupported op: {op}")
         self.op = op
         self.bounds = bounds
->>>>>>> d2edbe67
 
     def __hash__(self) -> int:
         return hash((self.inner_expr,
                 self.op,
                 tuple(self.bounds.keys()),
-<<<<<<< HEAD
-                tuple(self.bounds.values()),
-                self.neutral_element))
-
-    def __str__(self) -> str:
-        bounds_expr = " and ".join(f"{lb}<={key}<{ub}"
-                for key, (lb, ub) in self.bounds.items())
-        bounds_expr = "{" + bounds_expr + "}"
-        return (f"{self.op.value}({bounds_expr}, {self.inner_expr},"
-                f" {self.neutral_element})")
-
-=======
                 tuple(self.bounds.values())))
 
     def __getinitargs__(self) -> Tuple[ScalarExpression, str, Any]:
@@ -330,6 +263,5 @@
     mapper_method = "map_reduce"
 
 # }}}
->>>>>>> d2edbe67
 
 # vim: foldmethod=marker