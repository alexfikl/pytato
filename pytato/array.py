--- conflicted
+++ resolved
@@ -46,8 +46,6 @@
 .. autoclass :: UniqueTag
 .. autoclass :: DictOfNamedArrays
 
-<<<<<<< HEAD
-=======
 Supporting Functionality
 ------------------------
 
@@ -61,7 +59,6 @@
 .. autoclass:: ImplementAs
 .. autoclass:: CountNamed
 
->>>>>>> bb1170c4
 Built-in Expression Nodes
 -------------------------
 
@@ -71,88 +68,27 @@
 .. autoclass:: DataWrapper
 .. autoclass:: Placeholder
 .. autoclass:: LoopyFunction
-<<<<<<< HEAD
 
 User Interface for Making Nodes
 -------------------------------
-.. currentmodule:: pytato.array
-=======
-"""
-
-# }}}
-
-
-import collections.abc
-from dataclasses import dataclass
-from pytools import single_valued, is_single_valued
-import pymbolic.primitives as prim
-
-
-# {{{ dotted name
->>>>>>> bb1170c4
 
 .. autofunction:: make_dict_of_named_arrays
 .. autofunction:: make_placeholder
 """
 
-<<<<<<< HEAD
-
-import pytato.typing as ptype
+# }}}
+
+import numpy as np
+import pymbolic.primitives as prim
+
+from dataclasses import dataclass
 from pytools import is_single_valued
-from typing import Optional, Dict, Any, Mapping, Iterator
-=======
-        A tuple of strings, each of which is a valid
-        Python identifier. No name part may start with
-        a double underscore.
-
-    The name (at least morally) exists in the
-    name space defined by the Python module system.
-    It need not necessarily identify an importable
-    object.
-
-    .. automethod:: from_class
-    """
-    def __init__(self, name_parts):
-        self.name_parts = name_parts
->>>>>>> bb1170c4
-
-    @classmethod
-    def from_class(cls, argcls):
-        name_parts = tuple(argcls.__module__.split(".") + [argcls.__name__])
-        if not all(not npart.startswith("__") for npart in name_parts):
-            raise ValueError(f"some name parts of {'.'.join(name_parts)} "
-                    "start with double underscores")
-        return cls(name_parts)
-
-# }}}
-
+from typing import Optional, Dict, Any, Mapping, Iterator, Tuple, Union
 
 # {{{ namespace
 
-class Namespace(ptype.NamespaceInterface):
-    # Possible future extension: .parent attribute
-<<<<<<< HEAD
-    """
-    .. attribute:: symbol_table
-
-        A mapping from strings that must be valid
-        Python identifiers to objects implementing the
-        :class:`Array` interface.
-    """
-
-    def __init__(self) -> None:
-        self._symbol_table: Dict[str, ptype.ArrayInterface] = {}
-
-    def symbol_table(self) -> Dict[str, ptype.ArrayInterface]:
-        return self._symbol_table
-
-    def assign(self, name: str,
-               value: ptype.ArrayInterface) -> None:
-        """Declare a new array.
-
-        :param name: a Python identifier
-        :param value: the array object
-=======
+
+class Namespace():
     r"""
     Represents a mapping from :term:`identifier` strings to
     :term:`array expression`\ s or *None*, where *None* indicates that the name
@@ -166,22 +102,30 @@
     .. automethod:: ref
     """
 
-    def __init__(self):
-        self._symbol_table = {}
-
-    def __contains__(self, name):
+    def __init__(self) -> None:
+        self._symbol_table: Dict[str, Optional[Array]] = {}
+
+    def __contains__(self, name: str) -> bool:
         return name in self._symbol_table
 
-    def __getitem__(self, name):
-        return self._symbol_table[name]
-
-    def __iter__(self):
+    def __getitem__(self, name: str) -> Array:
+        item = self._symbol_table[name]
+        if item is None:
+            raise ValueError("cannot access a reserved name")
+        return item
+
+    def __iter__(self) -> Iterator[str]:
         return iter(self._symbol_table)
 
-    def assign(self, name, value):
-        """
+    def assign(self, name: str,
+               value: Optional[Array]) -> str:
+        """Declare a new array.
+
+        :param name: a Python identifier
+        :param value: the array object, or None if the assignment is to
+                      just reserve a name
+
         :returns: *name*
->>>>>>> bb1170c4
         """
         if name in self._symbol_table:
             raise ValueError(f"'{name}' is already assigned")
@@ -189,36 +133,62 @@
 
         return name
 
-<<<<<<< HEAD
-class Array(ptype.ArrayInterface):
-=======
-    def ref(self, name):
+    def ref(self, name: str) -> Array:
         """
         :returns: An :term:`array expression` referring to *name*.
         """
 
-        value = self._symbol_table[name]
+        value = self[name]
 
         var_ref = prim.Variable(name)
         if value.shape:
             var_ref = var_ref[tuple("_%d" % i for i in range(len(value.shape)))]
 
+        # FIXME: mypy thinks that this is Any
         return IndexLambda(
                 self, expr=var_ref, shape=value.shape,
                 dtype=value.dtype)
 
-
-# }}}
-
+# }}}
 
 # {{{ tag
+
+
+class DottedName():
+    """
+    .. attribute:: name_parts
+
+        A tuple of strings, each of which is a valid
+        Python identifier. No name part may start with
+        a double underscore.
+
+    The name (at least morally) exists in the
+    name space defined by the Python module system.
+    It need not necessarily identify an importable
+    object.
+
+    .. automethod:: from_class
+    """
+
+    def __init__(self, name_parts: Tuple[str, ...]):
+        self.name_parts = name_parts
+
+    @classmethod
+    def from_class(cls, argcls: Any) -> DottedName:
+        name_parts = tuple(
+                [str(part) for part in argcls.__module__.split(".")]
+                + [str(argcls.__name__)])
+        if not all(not npart.startswith("__") for npart in name_parts):
+            raise ValueError(f"some name parts of {'.'.join(name_parts)} "
+                             "start with double underscores")
+        return cls(name_parts)
+
 
 tag_dataclass = dataclass(init=True, eq=True, frozen=True, repr=True)
 
 
 @tag_dataclass
 class Tag:
->>>>>>> bb1170c4
     """
     Generic metadata, applied to, among other things,
     instances of :class:`Array`.
@@ -240,7 +210,7 @@
     """
 
     @property
-    def tag_name(self):
+    def tag_name(self) -> DottedName:
         return DottedName.from_class(type(self))
 
 
@@ -250,10 +220,41 @@
     to a single tagged object.
     """
 
-# }}}
-
+
+TagsType = Dict[DottedName, Tag]
+
+# }}}
+
+# {{{ shape
+
+
+ShapeComponentType = Union[int, prim.Expression, str]
+ShapeType = Tuple[ShapeComponentType, ...]
+
+
+def check_shape(shape: ShapeType,
+                ns: Optional[Namespace] = None) -> bool:
+    """Checks for a shape tuple.
+
+    :param shape: the shape tuple
+
+    :param ns: if a namespace is given, extra checks are performed to
+               ensure that expressions are well-defined.
+    """
+    for s in shape:
+        if isinstance(s, int):
+            assert s > 0, f"size parameter must be positive (got {s})"
+        elif isinstance(s, str):
+            assert str.isidentifier(s)
+        elif isinstance(s, prim.Expression) and ns is not None:
+            # TODO: check expression in namespace
+            pass
+    return True
+
+# }}}
 
 # {{{ array inteface
+
 
 class Array:
     """
@@ -316,82 +317,53 @@
 
     """
 
-<<<<<<< HEAD
-    def __init__(self, namespace: ptype.NamespaceInterface,
-                 name: Optional[str],
-                 tags: Optional[ptype.TagsType] = None):
+    def __init__(self, namespace: Namespace,
+                 tags: Optional[TagsType] = None):
         if tags is None:
             tags = {}
 
-        if name is not None:
-            namespace.assign(name, self)
-
         self._namespace = namespace
-        self.name = name
-=======
-    def __init__(self, namespace, tags=None):
-        if tags is None:
-            tags = {}
-
-        self.namespace = namespace
->>>>>>> bb1170c4
         self.tags = tags
+        self.dtype: np.dtype = np.float64  # FIXME
 
     def copy(self, **kwargs: Any) -> Array:
         raise NotImplementedError
 
     @property
-    def namespace(self) -> ptype.NamespaceInterface:
+    def namespace(self) -> Namespace:
         return self._namespace
 
     @property
-    def shape(self) -> ptype.ShapeType:
+    def shape(self) -> ShapeType:
         raise NotImplementedError
 
-    def named(self, name):
+    def named(self, name: str) -> Array:
         return self.namespace.ref(self.namespace.assign(name, self))
 
     @property
     def ndim(self) -> int:
         return len(self.shape)
 
-<<<<<<< HEAD
-    def with_tag(self, dotted_name: ptype.DottedName,
-                 args: Optional[ptype.DottedName] = None) -> Array:
-=======
-    def tagged(self, tag: Tag):
->>>>>>> bb1170c4
+    def tagged(self, tag: Tag) -> Array:
         """
         Returns a copy of *self* tagged with *tag*.
         If *tag* is a :class:`UniqueTag` and other
         tags of this type are already present, an error
         is raised.
         """
-<<<<<<< HEAD
-        if args is None:
-            pass
+        raise NotImplementedError
         return self.copy()
-=======
-        pass
->>>>>>> bb1170c4
-
-    def without_tag(self, dotted_name: ptype.DottedName) -> Array:
+
+    def without_tag(self, dotted_name: DottedName) -> Array:
         raise NotImplementedError
 
-<<<<<<< HEAD
-    def with_name(self, name: str) -> Array:
-        self.namespace.assign(name, self)
-        return self.copy(name=name)
-
-=======
->>>>>>> bb1170c4
     # TODO:
     # - codegen interface
 
 # }}}
 
-
 # {{{ pre-defined tag: ImplementAs
+
 
 @tag_dataclass
 class ImplementationStrategy(Tag):
@@ -403,9 +375,6 @@
     pass
 
 
-<<<<<<< HEAD
-class DictOfNamedArrays(Mapping[str, ptype.ArrayInterface]):
-=======
 @tag_dataclass
 class ImplInlined(ImplementationStrategy):
     pass
@@ -426,8 +395,8 @@
 
 # }}}
 
-
 # {{{ pre-defined tag: CountNamed
+
 
 @tag_dataclass
 class CountNamed(UniqueTag):
@@ -439,11 +408,10 @@
 
 # }}}
 
-
 # {{{ dict of named arrays
 
-class DictOfNamedArrays(collections.abc.Mapping):
->>>>>>> bb1170c4
+
+class DictOfNamedArrays(Mapping[str, Array]):
     """A container that maps valid Python identifiers
     to instances of :class:`Array`. May occur as a result
     type of array computations.
@@ -459,17 +427,17 @@
         arithmetic.
     """
 
-    def __init__(self, data: Dict[str, ptype.ArrayInterface]):
+    def __init__(self, data: Dict[str, Array]):
         self._data = data
 
     @property
-    def namespace(self) -> ptype.NamespaceInterface:
+    def namespace(self) -> Namespace:
         return next(iter(self._data.values())).namespace
 
     def __contains__(self, name: object) -> bool:
         return name in self._data
 
-    def __getitem__(self, name: str) -> ptype.ArrayInterface:
+    def __getitem__(self, name: str) -> Array:
         return self._data[name]
 
     def __iter__(self) -> Iterator[str]:
@@ -480,8 +448,8 @@
 
 # }}}
 
-
 # {{{ index lambda
+
 
 class IndexLambda(Array):
     """
@@ -511,8 +479,12 @@
 
     # TODO: write make_index_lambda() that does dtype inference
 
-    def __init__(self, namespace, expr, shape, dtype, bindings=None,
-            tags=None):
+    def __init__(
+            self, namespace: Namespace, expr: prim.Expression,
+            shape: ShapeType, dtype: np.dtype,
+            bindings: Optional[Dict[str, Array]] = None,
+            tags: Optional[Dict[DottedName, Tag]] = None):
+
         if bindings is None:
             bindings = {}
 
@@ -524,14 +496,14 @@
         self.bindings = bindings
 
     @property
-    def shape(self):
+    def shape(self) -> ShapeType:
         return self._shape
 
     @property
-    def dtype(self):
+    def dtype(self) -> np.dtype:
         return self._dtype
 
-    def is_reference(self):
+    def is_reference(self) -> bool:
         # FIXME: Do we want a specific 'reference' node to make all this
         # checking unnecessary?
 
@@ -563,26 +535,26 @@
 
 # }}}
 
-
 # {{{ einsum
 
+
 class Einsum(Array):
     """
     """
 
 # }}}
 
-
 # {{{ reshape
 
+
 class Reshape(Array):
     """
     """
 
 # }}}
 
-
 # {{{ data wrapper
+
 
 class DataWrapper(Array):
     # TODO: Name?
@@ -602,23 +574,25 @@
         this array may not be updated in-place.
     """
 
-    def __init__(self, namespace, data, tags=None):
+    # TODO: not really Any data
+    def __init__(self, namespace: Namespace, data: Any,
+                 tags: Optional[TagsType] = None):
         super().__init__(namespace, tags)
 
         self.data = data
 
     @property
-    def shape(self):
-        self.data.shape
-
-    @property
-    def dtype(self):
-        self.data.dtype
-
-# }}}
-
+    def shape(self) -> Any:  # FIXME
+        return self.data.shape
+
+    @property
+    def dtype(self) -> np.dtype:
+        return self.data.dtype
+
+# }}}
 
 # {{{ placeholder
+
 
 class Placeholder(Array):
     """
@@ -638,9 +612,9 @@
         refer to the tagged or the untagged version?)
     """
 
-    def __init__(self, namespace, name, shape, tags=None):
-        if name is None:
-            raise ValueError("Placeholder instances must have a name")
+    def __init__(self, namespace: Namespace,
+                 name: str, shape: ShapeType,
+                 tags: Optional[TagsType] = None):
 
         # Reserve the name, prevent others from using it.
         namespace.assign(name, None)
@@ -651,25 +625,15 @@
         self._shape = shape
 
     @property
-    def shape(self) -> ptype.ShapeType:
+    def shape(self) -> ShapeType:
         # Matt added this to make Pylint happy.
         # Not tied to this, open for discussion about how to implement this.
         return self._shape
 
-<<<<<<< HEAD
-    def __init__(self, namespace: ptype.NamespaceInterface,
-                 name: str, shape: ptype.ShapeType,
-                 tags: Optional[ptype.TagsType] = None):
-        super().__init__(
-            namespace=namespace,
-            name=name,
-            tags=tags)
-=======
-# }}}
->>>>>>> bb1170c4
-
+# }}}
 
 # {{{ loopy function
+
 
 class LoopyFunction(DictOfNamedArrays):
     """
@@ -680,13 +644,19 @@
         name.
     """
 
-<<<<<<< HEAD
+# }}}
 
 # {{{ end-user-facing
 
 
+def make_dotted_name(name_parts: Tuple[str, ...]) -> DottedName:
+    assert len(name_parts) > 0
+    assert all(str.isidentifier(p) for p in name_parts)
+    return DottedName(name_parts)
+
+
 def make_dict_of_named_arrays(
-        data: Dict[str, ptype.ArrayInterface]) -> DictOfNamedArrays:
+        data: Dict[str, Array]) -> DictOfNamedArrays:
     """Make a :class:`DictOfNamedArrays` object and ensure that all arrays
     share the same namespace.
 
@@ -697,10 +667,10 @@
     return DictOfNamedArrays(data)
 
 
-def make_placeholder(namespace: ptype.NamespaceInterface,
+def make_placeholder(namespace: Namespace,
                      name: str,
-                     shape: ptype.ShapeType,
-                     tags: Optional[ptype.TagsType] = None
+                     shape: ShapeType,
+                     tags: Optional[TagsType] = None
                      ) -> Placeholder:
     """Make a :class:`Placeholder` object.
 
@@ -710,12 +680,9 @@
     :param tags:       implementation tags
     """
     assert str.isidentifier(name)
-    assert ptype.check_shape(shape, namespace)
+    assert check_shape(shape, namespace)
     return Placeholder(namespace, name, shape, tags)
 
 # }}} End end-user-facing
-=======
-# }}}
-
-# vim: foldmethod=marker
->>>>>>> bb1170c4
+
+# vim: foldmethod=marker