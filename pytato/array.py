--- conflicted
+++ resolved
@@ -85,12 +85,9 @@
 .. autofunction:: maximum
 .. autofunction:: minimum
 .. autofunction:: sum
-<<<<<<< HEAD
-=======
 .. autofunction:: amin
 .. autofunction:: amax
 .. autofunction:: prod
->>>>>>> d2edbe67
 
 Supporting Functionality
 ------------------------
@@ -188,13 +185,9 @@
 from pytools.tag import (Tag, Taggable, UniqueTag, TagOrIterableType,
     TagsType, tag_dataclass)
 
-from pytato.scalar_expr import (ScalarType, SCALAR_CLASSES,
-<<<<<<< HEAD
-                                ScalarExpression, Reduce, ReductionOp)
+from pytato.scalar_expr import (ScalarType, SCALAR_CLASSES, ScalarExpression, Reduce)
+
 import re
-=======
-                                ScalarExpression, Reduce)
->>>>>>> d2edbe67
 
 
 # {{{ get a type variable that represents the type of '...'
@@ -897,16 +890,8 @@
 
     @property
     def shape(self) -> ShapeType:
-<<<<<<< HEAD
-        from functools import reduce
-        import operator
-
-        common_axis_len = reduce(operator.add, (ary.shape[self.axis]
-                                                for ary in self.arrays))
-=======
         from builtins import sum as _sum
         common_axis_len = _sum(ary.shape[self.axis] for ary in self.arrays)
->>>>>>> d2edbe67
 
         return (self.arrays[0].shape[:self.axis]
                 + (common_axis_len,)
@@ -1835,40 +1820,22 @@
 
 # {{{ make_index_lambda
 
-<<<<<<< HEAD
-INDEX_RE = re.compile("_r?(0|([1-9][0-9]*))")
-
-
-=======
->>>>>>> d2edbe67
 def make_index_lambda(
         expression: Union[str, ScalarExpression],
         bindings: Dict[str, Array],
         shape: ShapeType,
         dtype: Any) -> IndexLambda:
     if isinstance(expression, str):
-<<<<<<< HEAD
-        raise NotImplementedError("Sorry the developers were too lazy to implement"
-                " a parser.")
-=======
         raise NotImplementedError
->>>>>>> d2edbe67
 
     # {{{ sanity checks
 
     from pytato.scalar_expr import get_dependencies
-<<<<<<< HEAD
-    unknown_dep = get_dependencies(expression) - set(bindings)
-    for dep in unknown_dep:
-        if not INDEX_RE.fullmatch(dep):
-            raise ValueError(f"Unknown variable '{dep}' in the expression.")
-=======
     unknown_dep = (get_dependencies(expression, include_idx_lambda_indices=False)
             - set(bindings))
 
     for dep in unknown_dep:
         raise ValueError(f"Unknown variable '{dep}' in the expression.")
->>>>>>> d2edbe67
 
     # }}}
 
@@ -1882,12 +1849,6 @@
 
 # {{{ reductions
 
-<<<<<<< HEAD
-def _preprocess_reduction_axes(
-        shape: ShapeType,
-        reduction_axes: Optional[Union[int, Tuple[int]]]
-        ) -> Tuple[ShapeType, Tuple[int, ...]]:
-=======
 def _normalize_reduction_axes(
         shape: ShapeType,
         reduction_axes: Optional[Union[int, Tuple[int]]]
@@ -1904,7 +1865,6 @@
     :arg shape: Shape of the array over which reduction is to be
         performed
     """
->>>>>>> d2edbe67
     if reduction_axes is None:
         return (), tuple(range(len(shape)))
 
@@ -1920,29 +1880,14 @@
             raise ValueError(f"{axis} is out of bounds for array of dimension"
                     f" {len(shape)}.")
 
-<<<<<<< HEAD
-    new_shape = []
-
-    for i, axis_len in enumerate(shape):
-        if i not in reduction_axes:
-            new_shape.append(axis_len)
-
-    return tuple(new_shape), reduction_axes
-=======
     new_shape = tuple([axis_len
         for i, axis_len in enumerate(shape)
         if i not in reduction_axes])
     return new_shape, reduction_axes
->>>>>>> d2edbe67
 
 
 def _get_reduction_indices_bounds(shape: ShapeType,
         axes: Tuple[int, ...]) -> Tuple[
-<<<<<<< HEAD
-                List[ScalarExpression],
-                Dict[str, Tuple[ScalarExpression, ScalarExpression]]]:
-
-=======
                 Sequence[ScalarExpression],
                 Dict[str, Tuple[ScalarExpression, ScalarExpression]]]:
     """Given *shape* and reduction axes *axes*, produce a list of inames
@@ -1952,7 +1897,6 @@
     where the bounds are given as a Python-style half-open interval.
     :returns: ``indices, redn_bounds``
     """
->>>>>>> d2edbe67
     indices: List[prim.Variable] = []
     redn_bounds: Dict[str, Tuple[ScalarExpression, ScalarExpression]] = {}
 
@@ -1960,14 +1904,11 @@
     n_redn_dims = 0
     for idim, axis_len in enumerate(shape):
         if idim in axes:
-<<<<<<< HEAD
-=======
             if not isinstance(axis_len, int):
                 # TODO: add bindings for shape array expressions
                 raise NotImplementedError("Parametric shapes for reduction axes"
                                           " not yet supported.")
 
->>>>>>> d2edbe67
             idx = f"_r{n_redn_dims}"
             indices.append(prim.Variable(idx))
             redn_bounds[idx] = (0, axis_len)
@@ -1976,19 +1917,6 @@
             indices.append(prim.Variable(f"_{n_out_dims}"))
             n_out_dims += 1
 
-<<<<<<< HEAD
-    return indices, redn_bounds
-
-
-def sum(a: Array, axis: Optional[Union[int, Tuple[int]]] = None) -> Array:
-    """
-    Sums array *a*'s elements along the *axis* axes.
-
-    :arg axis: The axes along which the elements are to be sum-reduced.
-        Defaults to all axes of the input arrays.
-    """
-    new_shape, axes = _preprocess_reduction_axes(a.shape, axis)
-=======
     from pyrsistent import pmap
 
     # insufficient type annotation in pyrsistent
@@ -2009,45 +1937,19 @@
         *None*, perform reduction over all of *a*'s axes.
     """
     new_shape, axes = _normalize_reduction_axes(a.shape, axis)
->>>>>>> d2edbe67
     del axis
     indices, redn_bounds = _get_reduction_indices_bounds(a.shape, axes)
 
     return make_index_lambda(
             Reduce(
                 prim.Subscript(prim.Variable("in"), tuple(indices)),
-<<<<<<< HEAD
-                ReductionOp.SUM,
-=======
                 op,
->>>>>>> d2edbe67
                 redn_bounds),
             {"in": a},
             new_shape,
             a.dtype)
 
 
-<<<<<<< HEAD
-def amax(a: Array, axis: Optional[Union[int, Tuple[int]]] = None) -> Array:
-    """
-    Sums array *a*'s elements along the *axis* axes.
-
-    :arg axis: The axes along which the elements are to be sum-reduced.
-        Defaults to all axes of the input arrays.
-    """
-    new_shape, axes = _preprocess_reduction_axes(a.shape, axis)
-    del axis
-    indices, redn_bounds = _get_reduction_indices_bounds(a.shape, axes)
-
-    return make_index_lambda(
-            Reduce(
-                prim.Subscript(prim.Variable("in"), tuple(indices)),
-                ReductionOp.MAX,
-                redn_bounds),
-            {"in": a},
-            new_shape,
-            a.dtype)
-=======
 def sum(a: Array, axis: Optional[Union[int, Tuple[int]]] = None) -> Array:
     """
     Sums array *a*'s elements along the *axis* axes.
@@ -2070,30 +1972,10 @@
         Defaults to all axes of the input array.
     """
     return _make_reduction_lambda("max", a, axis)
->>>>>>> d2edbe67
 
 
 def amin(a: Array, axis: Optional[Union[int, Tuple[int]]] = None) -> Array:
     """
-<<<<<<< HEAD
-    Sums array *a*'s elements along the *axis* axes.
-
-    :arg axis: The axes along which the elements are to be sum-reduced.
-        Defaults to all axes of the input arrays.
-    """
-    new_shape, axes = _preprocess_reduction_axes(a.shape, axis)
-    del axis
-    indices, redn_bounds = _get_reduction_indices_bounds(a.shape, axes)
-
-    return make_index_lambda(
-            Reduce(
-                prim.Subscript(prim.Variable("in"), tuple(indices)),
-                ReductionOp.MIN,
-                redn_bounds),
-            {"in": a},
-            new_shape,
-            a.dtype)
-=======
     Returns the min of array *a*'s elements along the *axis* axes.
 
     :arg a: The :class:`pytato.Array` on which to perform the reduction.
@@ -2114,7 +1996,6 @@
         Defaults to all axes of the input array.
     """
     return _make_reduction_lambda("product", a, axis)
->>>>>>> d2edbe67
 
 # }}}
 
