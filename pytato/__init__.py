__copyright__ = """
Copyright (C) 2020 Andreas Kloeckner
Copyright (C) 2020 Matt Wala
Copyright (C) 2020 Xiaoyu Wei
"""

__license__ = """
Permission is hereby granted, free of charge, to any person obtaining a copy
of this software and associated documentation files (the "Software"), to deal
in the Software without restriction, including without limitation the rights
to use, copy, modify, merge, publish, distribute, sublicense, and/or sell
copies of the Software, and to permit persons to whom the Software is
furnished to do so, subject to the following conditions:

The above copyright notice and this permission notice shall be included in
all copies or substantial portions of the Software.

THE SOFTWARE IS PROVIDED "AS IS", WITHOUT WARRANTY OF ANY KIND, EXPRESS OR
IMPLIED, INCLUDING BUT NOT LIMITED TO THE WARRANTIES OF MERCHANTABILITY,
FITNESS FOR A PARTICULAR PURPOSE AND NONINFRINGEMENT. IN NO EVENT SHALL THE
AUTHORS OR COPYRIGHT HOLDERS BE LIABLE FOR ANY CLAIM, DAMAGES OR OTHER
LIABILITY, WHETHER IN AN ACTION OF CONTRACT, TORT OR OTHERWISE, ARISING FROM,
OUT OF OR IN CONNECTION WITH THE SOFTWARE OR THE USE OR OTHER DEALINGS IN
THE SOFTWARE.
"""

from pytato.array import (
        Array, AbstractResultWithNamedArrays, DictOfNamedArrays, Placeholder,
        IndexLambda, NamedArray, DataWrapper, InputArgumentBase,

        make_dict_of_named_arrays,
        make_placeholder, make_size_param, make_data_wrapper,
        einsum,

        matmul, roll, transpose, stack, reshape, concatenate,

        maximum, minimum, where,

        full, zeros, ones,

        eye,

        equal, not_equal, less, less_equal, greater, greater_equal,

        logical_or, logical_and, logical_not,

        dot, vdot,

<<<<<<< HEAD
        make_distributed_send, make_distributed_recv, DistributedRecv,
        DistributedSend
=======
        broadcast_to,

>>>>>>> ee2a294c
        )
from pytato.reductions import sum, amax, amin, prod, any, all
from pytato.cmath import (abs, sin, cos, tan, arcsin, arccos, arctan, sinh,
                          cosh, tanh, exp, log, log10, isnan, sqrt, conj,
                          arctan2, real, imag)


from pytato.loopy import LoopyCall
from pytato.target.loopy.codegen import generate_loopy
from pytato.target import Target
from pytato.target.loopy import LoopyPyOpenCLTarget
from pytato.visualization import get_dot_graph, show_dot_graph

__all__ = (
        "Array", "AbstractResultWithNamedArrays", "DictOfNamedArrays",
        "Placeholder", "IndexLambda", "NamedArray", "LoopyCall",
        "DataWrapper", "InputArgumentBase",

        "make_dict_of_named_arrays", "make_placeholder", "make_size_param",
        "make_data_wrapper", "einsum",

        "matmul", "roll", "transpose", "stack", "reshape", "concatenate",

        "generate_loopy",

        "Target", "LoopyPyOpenCLTarget",

        "get_dot_graph", "show_dot_graph",


        "abs", "sin", "cos", "tan", "arcsin", "arccos", "arctan", "sinh", "cosh",
        "tanh", "exp", "log", "log10", "isnan", "sqrt", "conj", "arctan2",

        "maximum", "minimum", "where",

        "full", "zeros", "ones", "eye",

        "equal", "not_equal", "less", "less_equal", "greater", "greater_equal",

        "logical_or", "logical_and", "logical_not",

        "sum", "amax", "amin", "prod", "all", "any",

        "real", "imag",

        "dot", "vdot",

<<<<<<< HEAD
        "make_distributed_recv", "make_distributed_send", "DistributedRecv",
        "DistributedSend"
=======
        "broadcast_to",

>>>>>>> ee2a294c
)<|MERGE_RESOLUTION|>--- conflicted
+++ resolved
@@ -46,13 +46,10 @@
 
         dot, vdot,
 
-<<<<<<< HEAD
+        broadcast_to,
+
         make_distributed_send, make_distributed_recv, DistributedRecv,
         DistributedSend
-=======
-        broadcast_to,
-
->>>>>>> ee2a294c
         )
 from pytato.reductions import sum, amax, amin, prod, any, all
 from pytato.cmath import (abs, sin, cos, tan, arcsin, arccos, arctan, sinh,
@@ -100,11 +97,9 @@
 
         "dot", "vdot",
 
-<<<<<<< HEAD
+        "broadcast_to",
+
         "make_distributed_recv", "make_distributed_send", "DistributedRecv",
         "DistributedSend"
-=======
-        "broadcast_to",
 
->>>>>>> ee2a294c
 )