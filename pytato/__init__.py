--- conflicted
+++ resolved
@@ -44,11 +44,7 @@
 
         logical_or, logical_and, logical_not,
 
-<<<<<<< HEAD
-        sum, amax, amin,
-=======
         sum, amax, amin, prod,
->>>>>>> d2edbe67
 
         )
 
@@ -87,12 +83,6 @@
 
         "logical_or", "logical_and", "logical_not",
 
-        "sum",
-
-<<<<<<< HEAD
-        "sum", "amax", "amin",
-=======
         "sum", "amax", "amin", "prod",
->>>>>>> d2edbe67
 
 )