from __future__ import annotations

__copyright__ = """
Copyright (C) 2020 Matt Wala
"""

__license__ = """
Permission is hereby granted, free of charge, to any person obtaining a copy
of this software and associated documentation files (the "Software"), to deal
in the Software without restriction, including without limitation the rights
to use, copy, modify, merge, publish, distribute, sublicense, and/or sell
copies of the Software, and to permit persons to whom the Software is
furnished to do so, subject to the following conditions:

The above copyright notice and this permission notice shall be included in
all copies or substantial portions of the Software.

THE SOFTWARE IS PROVIDED "AS IS", WITHOUT WARRANTY OF ANY KIND, EXPRESS OR
IMPLIED, INCLUDING BUT NOT LIMITED TO THE WARRANTIES OF MERCHANTABILITY,
FITNESS FOR A PARTICULAR PURPOSE AND NONINFRINGEMENT. IN NO EVENT SHALL THE
AUTHORS OR COPYRIGHT HOLDERS BE LIABLE FOR ANY CLAIM, DAMAGES OR OTHER
LIABILITY, WHETHER IN AN ACTION OF CONTRACT, TORT OR OTHERWISE, ARISING FROM,
OUT OF OR IN CONNECTION WITH THE SOFTWARE OR THE USE OR OTHER DEALINGS IN
THE SOFTWARE.
"""

from abc import ABC, abstractmethod
from typing import (Any, Callable, Dict, FrozenSet, Union, TypeVar, Set, Generic,
                    List, Mapping, Iterable, Optional, Tuple)

from pytato.array import (
        Array, IndexLambda, Placeholder, MatrixProduct, Stack, Roll,
        AxisPermutation, DataWrapper, SizeParam, DictOfNamedArrays,
        AbstractResultWithNamedArrays, Reshape, Concatenate, NamedArray,
        IndexRemappingBase, Einsum, InputArgumentBase,
        BasicIndex, AdvancedIndexInContiguousAxes, AdvancedIndexInNoncontiguousAxes,
<<<<<<< HEAD
        IndexBase, make_placeholder, DistributedSend,
        DistributedRecv)
from pytato.loopy import LoopyCall
=======
        IndexBase)
from pytato.loopy import LoopyCall, LoopyCallResult
from dataclasses import dataclass
from pytato.tags import ImplStored
>>>>>>> 5cca6e6a

T = TypeVar("T", Array, AbstractResultWithNamedArrays)
CombineT = TypeVar("CombineT")  # used in CombineMapper
CachedMapperT = TypeVar("CachedMapperT")  # used in CachedMapper
ArrayOrNames = Union[Array, AbstractResultWithNamedArrays]
R = FrozenSet[Array]

__doc__ = """
.. currentmodule:: pytato.transform

.. autoclass:: Mapper
.. autoclass:: CachedMapper
.. autoclass:: CopyMapper
.. autoclass:: CombineMapper
.. autoclass:: DependencyMapper
.. autoclass:: InputGatherer
.. autoclass:: SizeParamGatherer
.. autoclass:: SubsetDependencyMapper
.. autoclass:: WalkMapper
.. autoclass:: CachedWalkMapper
.. autoclass:: TopoSortMapper
.. autoclass:: GraphToDictMapper
.. autoclass:: CachedMapAndCopyMapper
.. autoclass:: EdgeCachedMapper
.. autofunction:: reverse_graph
.. autofunction:: tag_child_nodes
.. autofunction:: copy_dict_of_named_arrays
.. autofunction:: get_dependencies
.. autofunction:: map_and_copy
.. autofunction:: materialize_with_mpms

Dict representation of DAGs
---------------------------

.. autoclass:: UsersCollector
.. autofunction:: reverse_graph
.. autofunction:: tag_child_nodes
"""


class UnsupportedArrayError(ValueError):
    pass


# {{{ mapper base class

class Mapper:
    """A class that when called with a :class:`pytato.Array` recursively iterates over
    the DAG, calling the *_mapper_method* of each node. Users of this
    class are expected to override the methods of this class or create a
    subclass.

    .. note::

       This class might visit a node multiple times. Use a :class:`CachedMapper`
       if this is not desired.

    .. automethod:: handle_unsupported_array
    .. automethod:: map_foreign
    .. automethod:: rec
    .. automethod:: __call__
    """

    def handle_unsupported_array(self, expr: T, *args: Any, **kwargs: Any) -> Any:
        """Mapper method that is invoked for
        :class:`pytato.Array` subclasses for which a mapper
        method does not exist in this mapper.
        """
        raise UnsupportedArrayError("%s cannot handle expressions of type %s"
                % (type(self).__name__, type(expr)))

    def map_foreign(self, expr: Any, *args: Any, **kwargs: Any) -> Any:
        """Mapper method that is invoked for an object of class for which a
        mapper method does not exist in this mapper.
        """
        raise ValueError("%s encountered invalid foreign object: %s"
                % (type(self).__name__, repr(expr)))

    def rec(self, expr: T, *args: Any, **kwargs: Any) -> Any:
        """Call the mapper method of *expr* and return the result."""
        method: Callable[..., Array]

        try:
            method = getattr(self, expr._mapper_method)
        except AttributeError:
            if isinstance(expr, Array):
                return self.handle_unsupported_array(expr, *args, **kwargs)
            else:
                return self.map_foreign(expr, *args, **kwargs)

        return method(expr, *args, **kwargs)

    def __call__(self, expr: T, *args: Any, **kwargs: Any) -> Any:
        """Handle the mapping of *expr*."""
        return self.rec(expr, *args, **kwargs)

# }}}


# {{{ CachedMapper

class CachedMapper(Mapper, Generic[CachedMapperT]):
    """Mapper class that maps each node in the DAG exactly once. This loses some
    information compared to :class:`Mapper` as a node is visited only from
    one of its predecessors.
    """

    def __init__(self) -> None:
        self._cache: Dict[CachedMapperT, Any] = {}

    def cache_key(self, expr: CachedMapperT) -> Any:
        return expr

    # type-ignore-reason: incompatible with super class
    def rec(self, expr: CachedMapperT) -> Any:  # type: ignore[override]
        key = self.cache_key(expr)
        try:
            return self._cache[key]
        except KeyError:
            result = super().rec(expr)  # type: ignore[type-var]
            self._cache[key] = result
            return result

# }}}


# {{{ CopyMapper

class CopyMapper(CachedMapper[ArrayOrNames]):
    """Performs a deep copy of a :class:`pytato.array.Array`.
    The typical use of this mapper is to override individual ``map_`` methods
    in subclasses to permit term rewriting on an expression graph.

    .. note::

       This does not copy the data of a :class:`pytato.array.DataWrapper`.
    """

    def map_index_lambda(self, expr: IndexLambda) -> Array:
        bindings: Dict[str, Array] = {
                name: self.rec(subexpr)
                for name, subexpr in sorted(expr.bindings.items())}
        return IndexLambda(expr=expr.expr,
                shape=tuple(self.rec(s) if isinstance(s, Array) else s
                            for s in expr.shape),
                dtype=expr.dtype,
                bindings=bindings,
                tags=expr.tags)

    def map_placeholder(self, expr: Placeholder) -> Array:
        assert expr.name is not None
        return Placeholder(name=expr.name,
                shape=tuple(self.rec(s) if isinstance(s, Array) else s
                            for s in expr.shape),
                dtype=expr.dtype,
                tags=expr.tags)

    def map_matrix_product(self, expr: MatrixProduct) -> Array:
        return MatrixProduct(x1=self.rec(expr.x1),
                x2=self.rec(expr.x2),
                tags=expr.tags)

    def map_stack(self, expr: Stack) -> Array:
        arrays = tuple(self.rec(arr) for arr in expr.arrays)
        return Stack(arrays=arrays, axis=expr.axis, tags=expr.tags)

    def map_concatenate(self, expr: Concatenate) -> Array:
        arrays = tuple(self.rec(arr) for arr in expr.arrays)
        return Concatenate(arrays=arrays, axis=expr.axis, tags=expr.tags)

    def map_roll(self, expr: Roll) -> Array:
        return Roll(array=self.rec(expr.array),
                shift=expr.shift,
                axis=expr.axis,
                tags=expr.tags)

    def map_axis_permutation(self, expr: AxisPermutation) -> Array:
        return AxisPermutation(array=self.rec(expr.array),
                axes=expr.axes,
                tags=expr.tags)

    def _map_index_base(self, expr: IndexBase) -> Array:
        return type(expr)(self.rec(expr.array),
                          tuple(self.rec(idx) if isinstance(idx, Array) else idx
                                for idx in expr.indices))

    def map_basic_index(self, expr: BasicIndex) -> Array:
        return self._map_index_base(expr)

    def map_contiguous_advanced_index(self,
                                      expr: AdvancedIndexInContiguousAxes
                                      ) -> Array:
        return self._map_index_base(expr)

    def map_non_contiguous_advanced_index(self,
                                          expr: AdvancedIndexInNoncontiguousAxes
                                          ) -> Array:
        return self._map_index_base(expr)

    def map_data_wrapper(self, expr: DataWrapper) -> Array:
        return DataWrapper(name=expr.name,
                data=expr.data,
                shape=tuple(self.rec(s) if isinstance(s, Array) else s
                            for s in expr.shape),
                tags=expr.tags)

    def map_size_param(self, expr: SizeParam) -> Array:
        assert expr.name is not None
        return SizeParam(name=expr.name, tags=expr.tags)

    def map_einsum(self, expr: Einsum) -> Array:
        return Einsum(expr.access_descriptors,
                      tuple(self.rec(arg) for arg in expr.args),
                      tags=expr.tags)

    def map_named_array(self, expr: NamedArray) -> Array:
        return type(expr)(self.rec(expr._container), expr.name, tags=expr.tags)

    def map_dict_of_named_arrays(self,
            expr: DictOfNamedArrays) -> DictOfNamedArrays:
        return DictOfNamedArrays({key: self.rec(val.expr)
                                  for key, val in expr.items()})

    def map_loopy_call(self, expr: LoopyCall) -> LoopyCall:
        bindings = {name: (self.rec(subexpr) if isinstance(subexpr, Array)
                           else subexpr)
                    for name, subexpr in sorted(expr.bindings.items())}

        return LoopyCall(translation_unit=expr.translation_unit,
                         bindings=bindings,
                         entrypoint=expr.entrypoint)

    def map_reshape(self, expr: Reshape) -> Array:
        return Reshape(self.rec(expr.array),
                       # type-ignore reason: mypy can't tell 'rec' is being fed
                       # only arrays
                       newshape=tuple(self.rec(s)  # type: ignore
                                      if isinstance(s, Array)
                                      else s
                                      for s in expr.newshape),
                       order=expr.order,
                       tags=expr.tags)

    def map_distributed_send(self, expr: DistributedSend) -> DistributedSend:
        return DistributedSend(self.rec(expr.data),
                               dest_rank=expr.dest_rank, comm_tag=expr.comm_tag)

    def map_distributed_recv(self, expr: DistributedRecv) -> DistributedRecv:
        return DistributedRecv(self.rec(expr.data),
                               src_rank=expr.src_rank, comm_tag=expr.comm_tag)

# }}}


# {{{ CombineMapper

class CombineMapper(Mapper, Generic[CombineT]):
    def __init__(self) -> None:
        self.cache: Dict[ArrayOrNames, CombineT] = {}

    def rec(self, expr: ArrayOrNames) -> CombineT:  # type: ignore
        if expr in self.cache:
            return self.cache[expr]
        # type-ignore reason: type not compatible with super.rec() type
        result: CombineT = super().rec(expr)  # type: ignore
        self.cache[expr] = result
        return result

    # type-ignore reason: incompatible ret. type with super class
    def __call__(self, expr: ArrayOrNames) -> CombineT:  # type: ignore
        return self.rec(expr)

    def combine(self, *args: CombineT) -> CombineT:
        raise NotImplementedError

    def map_index_lambda(self, expr: IndexLambda) -> CombineT:
        return self.combine(*(self.rec(bnd)
                              for _, bnd in sorted(expr.bindings.items())),
                            *(self.rec(s)
                              for s in expr.shape if isinstance(s, Array)))

    def map_placeholder(self, expr: Placeholder) -> CombineT:
        return self.combine(*(self.rec(s)
                              for s in expr.shape if isinstance(s, Array)))

    def map_data_wrapper(self, expr: DataWrapper) -> CombineT:
        return self.combine(*(self.rec(s)
                              for s in expr.shape if isinstance(s, Array)))

    def map_matrix_product(self, expr: MatrixProduct) -> CombineT:
        return self.combine(self.rec(expr.x1), self.rec(expr.x2))

    def map_stack(self, expr: Stack) -> CombineT:
        return self.combine(*(self.rec(ary)
                              for ary in expr.arrays))

    def map_roll(self, expr: Roll) -> CombineT:
        return self.combine(self.rec(expr.array))

    def map_axis_permutation(self, expr: AxisPermutation) -> CombineT:
        return self.combine(self.rec(expr.array))

    def _map_index_base(self, expr: IndexBase) -> CombineT:
        return self.combine(self.rec(expr.array),
                            *(self.rec(idx)
                              for idx in expr.indices
                              if isinstance(idx, Array)))

    def map_basic_index(self, expr: BasicIndex) -> CombineT:
        return self._map_index_base(expr)

    def map_contiguous_advanced_index(self,
                                      expr: AdvancedIndexInContiguousAxes
                                      ) -> CombineT:
        return self._map_index_base(expr)

    def map_non_contiguous_advanced_index(self,
                                          expr: AdvancedIndexInNoncontiguousAxes
                                          ) -> CombineT:
        return self._map_index_base(expr)

    def map_reshape(self, expr: Reshape) -> CombineT:
        return self.combine(self.rec(expr.array))

    def map_concatenate(self, expr: Concatenate) -> CombineT:
        return self.combine(*(self.rec(ary)
                              for ary in expr.arrays))

    def map_einsum(self, expr: Einsum) -> CombineT:
        return self.combine(*(self.rec(ary)
                              for ary in expr.args))

    def map_named_array(self, expr: NamedArray) -> CombineT:
        return self.combine(self.rec(expr._container))

    def map_dict_of_named_arrays(self, expr: DictOfNamedArrays) -> CombineT:
        return self.combine(*(self.rec(ary.expr)
                              for ary in expr.values()))

    def map_loopy_call(self, expr: LoopyCall) -> CombineT:
        return self.combine(*(self.rec(ary)
                              for _, ary in sorted(expr.bindings.items())
                              if isinstance(ary, Array)))

    def map_distributed_send(self, expr: DistributedSend) -> CombineT:
        return self.combine(self.rec(expr.data))

    def map_distributed_recv(self, expr: DistributedRecv) -> CombineT:
        return self.combine(self.rec(expr.data))
# }}}


# {{{ DependencyMapper

class DependencyMapper(CombineMapper[R]):
    """
    Maps a :class:`pytato.array.Array` to a :class:`frozenset` of
    :class:`pytato.array.Array`'s it depends on.

    .. warning::

       This returns every node in the graph! Consider a custom
       :class:`CombineMapper` or a :class:`SubsetDependencyMapper` instead.
    """

    def combine(self, *args: R) -> R:
        from functools import reduce
        return reduce(lambda a, b: a | b, args, frozenset())

    def map_index_lambda(self, expr: IndexLambda) -> R:
        return self.combine(frozenset([expr]), super().map_index_lambda(expr))

    def map_placeholder(self, expr: Placeholder) -> R:
        return self.combine(frozenset([expr]), super().map_placeholder(expr))

    def map_data_wrapper(self, expr: DataWrapper) -> R:
        return self.combine(frozenset([expr]), super().map_data_wrapper(expr))

    def map_size_param(self, expr: SizeParam) -> R:
        return frozenset([expr])

    def map_matrix_product(self, expr: MatrixProduct) -> R:
        return self.combine(frozenset([expr]), super().map_matrix_product(expr))

    def map_stack(self, expr: Stack) -> R:
        return self.combine(frozenset([expr]), super().map_stack(expr))

    def map_roll(self, expr: Roll) -> R:
        return self.combine(frozenset([expr]), super().map_roll(expr))

    def map_axis_permutation(self, expr: AxisPermutation) -> R:
        return self.combine(frozenset([expr]), super().map_axis_permutation(expr))

    def _map_index_base(self, expr: IndexBase) -> R:
        return self.combine(frozenset([expr]), super()._map_index_base(expr))

    def map_reshape(self, expr: Reshape) -> R:
        return self.combine(frozenset([expr]), super().map_reshape(expr))

    def map_concatenate(self, expr: Concatenate) -> R:
        return self.combine(frozenset([expr]), super().map_concatenate(expr))

    def map_einsum(self, expr: Einsum) -> R:
        return self.combine(frozenset([expr]), super().map_einsum(expr))

    def map_named_array(self, expr: NamedArray) -> R:
        return self.combine(frozenset([expr]), super().map_named_array(expr))

    def map_distributed_send(self, expr: DistributedSend) -> R:
        return self.combine(frozenset([expr]), super().map_distributed_send(expr))

    def map_distributed_recv(self, expr: DistributedRecv) -> R:
        return self.combine(frozenset([expr]), super().map_distributed_recv(expr))

# }}}


# {{{ SubsetDependencyMapper

class SubsetDependencyMapper(DependencyMapper):
    """
    Mapper to combine the dependencies of an expression that are a subset of
    *universe*.
    """
    def __init__(self, universe: FrozenSet[Array]):
        self.universe = universe
        super().__init__()

    def combine(self, *args: FrozenSet[Array]) -> FrozenSet[Array]:
        from functools import reduce
        return reduce(lambda acc, arg: acc | (arg & self.universe),
                      args,
                      frozenset())

# }}}


# {{{ InputGatherer

class InputGatherer(CombineMapper[FrozenSet[InputArgumentBase]]):
    """
    Mapper to combine all instances of :class:`pytato.array.InputArgumentBase` that
    an array expression depends on.
    """
    def combine(self, *args: FrozenSet[InputArgumentBase]
                ) -> FrozenSet[InputArgumentBase]:
        from functools import reduce
        return reduce(lambda a, b: a | b, args, frozenset())

    def map_placeholder(self, expr: Placeholder) -> FrozenSet[InputArgumentBase]:
        return self.combine(frozenset([expr]), super().map_placeholder(expr))

    def map_data_wrapper(self, expr: DataWrapper) -> FrozenSet[InputArgumentBase]:
        return self.combine(frozenset([expr]), super().map_data_wrapper(expr))

    def map_size_param(self, expr: SizeParam) -> FrozenSet[SizeParam]:
        return frozenset([expr])

# }}}


# {{{ SizeParamGatherer

class SizeParamGatherer(CombineMapper[FrozenSet[SizeParam]]):
    """
    Mapper to combine all instances of :class:`pytato.array.SizeParam` that
    an array expression depends on.
    """
    def combine(self, *args: FrozenSet[SizeParam]
                ) -> FrozenSet[SizeParam]:
        from functools import reduce
        return reduce(lambda a, b: a | b, args, frozenset())

    def map_size_param(self, expr: SizeParam) -> FrozenSet[SizeParam]:
        return frozenset([expr])

# }}}


# {{{ WalkMapper

class WalkMapper(Mapper):
    """
    A mapper that walks over all the arrays in a :class:`pytato.Array`.

    Users may override the specific mapper methods in a derived class or
    override :meth:`WalkMapper.visit` and :meth:`WalkMapper.post_visit`.

    .. automethod:: visit
    .. automethod:: post_visit
    """

    def visit(self, expr: Any) -> bool:
        """
        If this method returns *True*, *expr* is traversed during the walk.
        If this method returns *False*, *expr* is not traversed as a part of
        the walk.
        """
        return True

    def post_visit(self, expr: Any) -> None:
        """
        Callback after *expr* has been traversed.
        """
        pass

    def map_index_lambda(self, expr: IndexLambda) -> None:
        if not self.visit(expr):
            return

        for _, child in sorted(expr.bindings.items()):
            self.rec(child)

        for dim in expr.shape:
            if isinstance(dim, Array):
                self.rec(dim)

        self.post_visit(expr)

    def map_placeholder(self, expr: Placeholder) -> None:
        if not self.visit(expr):
            return

        for dim in expr.shape:
            if isinstance(dim, Array):
                self.rec(dim)

        self.post_visit(expr)

    map_data_wrapper = map_placeholder
    map_size_param = map_placeholder

    def map_matrix_product(self, expr: MatrixProduct) -> None:
        if not self.visit(expr):
            return

        self.rec(expr.x1)
        self.rec(expr.x2)

        self.post_visit(expr)

    def _map_index_remapping_base(self, expr: IndexRemappingBase) -> None:
        if not self.visit(expr):
            return

        self.rec(expr.array)
        self.post_visit(expr)

    map_roll = _map_index_remapping_base
    map_axis_permutation = _map_index_remapping_base
    map_reshape = _map_index_remapping_base

    def _map_index_base(self, expr: IndexBase) -> None:
        if not self.visit(expr):
            return

        self.rec(expr.array)

        for idx in expr.indices:
            if isinstance(idx, Array):
                self.rec(idx)

        self.post_visit(expr)

    def map_basic_index(self, expr: BasicIndex) -> None:
        return self._map_index_base(expr)

    def map_contiguous_advanced_index(self,
                                      expr: AdvancedIndexInContiguousAxes
                                      ) -> None:
        return self._map_index_base(expr)

    def map_non_contiguous_advanced_index(self,
                                          expr: AdvancedIndexInNoncontiguousAxes
                                          ) -> None:
        return self._map_index_base(expr)

    def map_stack(self, expr: Stack) -> None:
        if not self.visit(expr):
            return

        for child in expr.arrays:
            self.rec(child)

        self.post_visit(expr)

    def map_concatenate(self, expr: Concatenate) -> None:
        if not self.visit(expr):
            return

        for child in expr.arrays:
            self.rec(child)

        self.post_visit(expr)

    def map_einsum(self, expr: Einsum) -> None:
        if not self.visit(expr):
            return

        for child in expr.args:
            self.rec(child)

        for dim in expr.shape:
            if isinstance(dim, Array):
                self.rec(dim)

        self.post_visit(expr)

    def map_loopy_call(self, expr: LoopyCall) -> None:
        if not self.visit(expr):
            return

        for _, child in sorted(expr.bindings.items()):
            if isinstance(child, Array):
                self.rec(child)

        self.post_visit(expr)

    def map_dict_of_named_arrays(self, expr: DictOfNamedArrays) -> None:
        if not self.visit(expr):
            return

        for child in expr._data.values():
            self.rec(child)

        self.post_visit(expr)

    def map_named_array(self, expr: NamedArray) -> None:
        if not self.visit(expr):
            return

        self.rec(expr._container)

        self.post_visit(expr)

    def map_distributed_send(self, expr: DistributedSend, *args: Any) -> None:
        if not self.visit(expr):
            return

        self.rec(expr.data)

        self.post_visit(expr)

    def map_distributed_recv(self, expr: DistributedRecv, *args: Any) -> None:
        if not self.visit(expr):
            return

        self.rec(expr.data)

        self.post_visit(expr)

# }}}


# {{{ CachedWalkMapper

class CachedWalkMapper(WalkMapper):
    """
    WalkMapper that visits each node in the DAG exactly once. This loses some
    information compared to :class:`WalkMapper` as a node is visited only from
    one of its predecessors.
    """

    def __init__(self) -> None:
        self._visited_ids: Set[int] = set()

    # type-ignore reason: CachedWalkMapper.rec's type does not match
    # WalkMapper.rec's type
    def rec(self, expr: ArrayOrNames) -> None:  # type: ignore
        # Why choose id(x) as the cache key?
        # - Some downstream users (NamesValidityChecker) of this mapper rely on
        #   structurally equal objects being walked separately (e.g. to detect
        #   separate instances of Placeholder with the same name).

        if id(expr) in self._visited_ids:
            return

        # type-ignore reason: super().rec expects either 'Array' or
        # 'AbstractResultWithNamedArrays', passed 'ArrayOrNames'
        super().rec(expr)  # type: ignore
        self._visited_ids.add(id(expr))

# }}}


# {{{ TopoSortMapper

class TopoSortMapper(CachedWalkMapper):
    """A mapper that creates a list of nodes in topological order.

    :members: topological_order
    """

    def __init__(self) -> None:
        super().__init__()
        self.topological_order: List[Array] = []

    def post_visit(self, expr: Any) -> None:
        self.topological_order.append(expr)

# }}}


# {{{ MapAndCopyMapper

class CachedMapAndCopyMapper(CopyMapper):
    """
    Mapper that applies *map_fn* to each node and copies it. Results of
    traversals are memoized i.e. each node is mapped via *map_fn* exactly once.
    """

    def __init__(self, map_fn: Callable[[ArrayOrNames], ArrayOrNames]) -> None:
        super().__init__()
        self.map_fn: Callable[[ArrayOrNames], ArrayOrNames] = map_fn

    # type-ignore-reason:incompatible with Mapper.rec()
    def rec(self, expr: ArrayOrNames) -> ArrayOrNames:  # type: ignore[override]
        if expr in self._cache:
            return self._cache[expr]  # type: ignore[no-any-return]

        result = super().rec(self.map_fn(expr))
        self._cache[expr] = result
        return result  # type: ignore[no-any-return]

    # type-ignore-reason: Mapper.__call__ returns Any
    def __call__(self, expr: ArrayOrNames) -> ArrayOrNames:  # type: ignore[override]
        return self.rec(expr)

# }}}


# {{{ MPMS materializer

@dataclass(frozen=True, eq=True)
class MPMSMaterializerAccumulator:
    """This class serves as the return value of :class:`MPMSMaterializer`. It
    contains the set of materialized predecessors and the rewritten expression
    (i.e. the expression with tags for materialization applied).
    """
    materialized_predecessors: FrozenSet[Array]
    expr: Array


def _materialize_if_mpms(expr: Array,
                         nsuccessors: int,
                         predecessors: Iterable[MPMSMaterializerAccumulator]
                         ) -> MPMSMaterializerAccumulator:
    """
    Returns an instance of :class:`MPMSMaterializerAccumulator`, that
    materializes *expr* if it has more than 1 successors and more than 1
    materialized predecessors.
    """
    from functools import reduce

    materialized_predecessors: FrozenSet[Array] = reduce(
                                                    frozenset.union,
                                                    (pred.materialized_predecessors
                                                     for pred in predecessors),
                                                    frozenset())
    if nsuccessors > 1 and len(materialized_predecessors) > 1:
        new_expr = expr.tagged(ImplStored())
        return MPMSMaterializerAccumulator(frozenset([new_expr]), new_expr)
    else:
        return MPMSMaterializerAccumulator(materialized_predecessors, expr)


class MPMSMaterializer(Mapper):
    """See :func:`materialize_with_mpms` for an explanation."""
    def __init__(self, nsuccessors: Mapping[Array, int]):
        super().__init__()
        self.nsuccessors = nsuccessors
        self.cache: Dict[ArrayOrNames, MPMSMaterializerAccumulator] = {}

    # type-ignore reason: return type not compatible with Mapper.rec's type
    def rec(self, expr: ArrayOrNames) -> MPMSMaterializerAccumulator:  # type: ignore
        if expr in self.cache:
            return self.cache[expr]
        # type-ignore reason: type not compatible with super.rec() type
        result: MPMSMaterializerAccumulator = super().rec(expr)  # type: ignore
        self.cache[expr] = result
        return result

    def _map_input_base(self, expr: InputArgumentBase
                        ) -> MPMSMaterializerAccumulator:
        return MPMSMaterializerAccumulator(frozenset([expr]), expr)

    map_placeholder = _map_input_base
    map_data_wrapper = _map_input_base
    map_size_param = _map_input_base

    def map_named_array(self, expr: NamedArray) -> MPMSMaterializerAccumulator:
        if not isinstance(expr, LoopyCallResult):
            raise NotImplementedError("only LoopyCallResult named array"
                                      " supported for now.")

        # loopy call result is always materialized
        return MPMSMaterializerAccumulator(frozenset([expr]), expr)

    def map_index_lambda(self, expr: IndexLambda) -> MPMSMaterializerAccumulator:
        children_rec = {bnd_name: self.rec(bnd)
                        for bnd_name, bnd in expr.bindings.items()}

        new_expr = IndexLambda(expr.expr,
                               expr.shape,
                               expr.dtype,
                               {bnd_name: bnd.expr
                                for bnd_name, bnd in children_rec.items()},
                               tags=expr.tags)
        return _materialize_if_mpms(new_expr, self.nsuccessors[expr],
                                    children_rec.values())

    def map_matrix_product(self, expr: MatrixProduct) -> MPMSMaterializerAccumulator:
        x1_rec, x2_rec = self.rec(expr.x1), self.rec(expr.x2)
        new_expr = MatrixProduct(x1_rec.expr, x2_rec.expr, expr.tags)

        return _materialize_if_mpms(new_expr,
                                    self.nsuccessors[expr],
                                    (x1_rec, x2_rec))

    def map_stack(self, expr: Stack) -> MPMSMaterializerAccumulator:
        rec_arrays = [self.rec(ary) for ary in expr.arrays]
        new_expr = Stack(tuple(ary.expr for ary in rec_arrays), expr.axis, expr.tags)

        return _materialize_if_mpms(new_expr,
                                    self.nsuccessors[expr],
                                    rec_arrays)

    def map_concatenate(self, expr: Concatenate) -> MPMSMaterializerAccumulator:
        rec_arrays = [self.rec(ary) for ary in expr.arrays]
        new_expr = Concatenate(tuple(ary.expr for ary in rec_arrays),
                               expr.axis,
                               expr.tags)
        return _materialize_if_mpms(new_expr,
                                    self.nsuccessors[expr],
                                    rec_arrays)

    def map_roll(self, expr: Roll) -> MPMSMaterializerAccumulator:
        rec_array = self.rec(expr.array)
        new_expr = Roll(rec_array.expr, expr.shift, expr.axis, expr.tags)
        return _materialize_if_mpms(new_expr, self.nsuccessors[expr],
                                    (rec_array,))

    def map_axis_permutation(self, expr: AxisPermutation
                             ) -> MPMSMaterializerAccumulator:
        rec_array = self.rec(expr.array)
        new_expr = AxisPermutation(rec_array.expr, expr.axes, expr.tags)
        return _materialize_if_mpms(new_expr,
                                    self.nsuccessors[expr],
                                    (rec_array,))

    def _map_index_base(self, expr: IndexBase) -> MPMSMaterializerAccumulator:
        rec_array = self.rec(expr.array)
        rec_indices = {i: self.rec(idx)
                       for i, idx in enumerate(expr.indices)
                       if isinstance(idx, Array)}

        new_expr = type(expr)(rec_array.expr,
                              tuple(rec_indices[i].expr
                                    if i in rec_indices
                                    else expr.indices[i]
                                    for i in range(
                                        len(expr.indices))),
                              expr.tags)

        return _materialize_if_mpms(new_expr,
                                    self.nsuccessors[expr],
                                    (rec_array,) + tuple(rec_indices.values())
                                    )

    map_basic_index = _map_index_base
    map_contiguous_advanced_index = _map_index_base
    map_non_contiguous_advanced_index = _map_index_base

    def map_reshape(self, expr: Reshape) -> MPMSMaterializerAccumulator:
        rec_array = self.rec(expr.array)
        new_expr = Reshape(rec_array.expr, expr.newshape, expr.order, expr.tags)

        return _materialize_if_mpms(new_expr,
                                    self.nsuccessors[expr],
                                    (rec_array,))

    def map_einsum(self, expr: Einsum) -> MPMSMaterializerAccumulator:
        rec_arrays = [self.rec(ary) for ary in expr.args]
        new_expr = Einsum(expr.access_descriptors,
                          tuple(ary.expr for ary in rec_arrays),
                          expr.tags)

        return _materialize_if_mpms(new_expr,
                                    self.nsuccessors[expr],
                                    rec_arrays)

    def map_dict_of_named_arrays(self, expr: DictOfNamedArrays
                                 ) -> MPMSMaterializerAccumulator:
        raise NotImplementedError

# }}}


# {{{ mapper frontends

def copy_dict_of_named_arrays(source_dict: DictOfNamedArrays,
        copy_mapper: CopyMapper) -> DictOfNamedArrays:
    """Copy the elements of a :class:`~pytato.DictOfNamedArrays` into a
    :class:`~pytato.DictOfNamedArrays`.

    :param source_dict: The :class:`~pytato.DictOfNamedArrays` to copy
    :param copy_mapper: A mapper that performs copies different array types
    :returns: A new :class:`~pytato.DictOfNamedArrays` containing copies of the
        items in *source_dict*
    """
    if not source_dict:
        return DictOfNamedArrays({})

    data = {name: copy_mapper(val.expr) for name, val in source_dict.items()}
    return DictOfNamedArrays(data)


def get_dependencies(expr: DictOfNamedArrays) -> Dict[str, FrozenSet[Array]]:
    """Returns the dependencies of each named array in *expr*.
    """
    dep_mapper = DependencyMapper()

    return {name: dep_mapper(val.expr) for name, val in expr.items()}


def map_and_copy(expr: T,
                 map_fn: Callable[[ArrayOrNames], ArrayOrNames]
                 ) -> ArrayOrNames:
    """
    Returns a copy of *expr* with every array expression reachable from *expr*
    mapped via *map_fn*.

    .. note::

        Uses :class:`CachedMapAndCopyMapper` under the hood and because of its
        caching nature each node is mapped exactly once.
    """
    return CachedMapAndCopyMapper(map_fn)(expr)


def materialize_with_mpms(expr: DictOfNamedArrays) -> DictOfNamedArrays:
    r"""
    Materialize nodes in *expr* with MPMS materialization strategy.
    MPMS stands for Multiple-Predecessors, Multiple-Successors.

    .. note::

        - MPMS materialization strategy is a greedy materialization algorithm in
          which any node with more than 1 materialized predecessors and more than
          1 successors is materialized.
        - Materializing here corresponds to tagging a node with
          :class:`~pytato.tags.ImplStored`.
        - Does not attempt to materialize sub-expressions in
          :attr:`pytato.Array.shape`.

    .. warning::

        This is a greedy materialization algorithm and thereby this algorithm
        might be too eager to materialize. Consider the graph below:

        ::

                           I1          I2
                            \         /
                             \       /
                              \     /
                               🡦   🡧
                                 T
                                / \
                               /   \
                              /     \
                             🡧       🡦
                            O1        O2

        where, 'I1', 'I2' correspond to instances of
        :class:`pytato.array.InputArgumentBase`, and, 'O1' and 'O2' are the outputs
        required to be evaluated in the computation graph. MPMS materialization
        algorithm will materialize the intermediate node 'T' as it has 2
        predecessors and 2 successors. However, the total number of memory
        accesses after applying MPMS goes up as shown by the table below.

        ======  ========  =======
        ..        Before    After
        ======  ========  =======
        Reads          4        4
        Writes         2        3
        Total          6        7
        ======  ========  =======

    """
    from pytato.analysis import get_nusers
    materializer = MPMSMaterializer(get_nusers(expr))
    new_data = {}
    for name, ary in expr.items():
        new_data[name] = materializer(ary.expr).expr

    return DictOfNamedArrays(new_data)

# }}}


# {{{ UsersCollector

class UsersCollector(CachedMapper[ArrayOrNames]):
    """
    Maps a graph to a dictionary representation mapping a node to its users,
    i.e. all the nodes using its value.

    .. attribute:: graph_dict

       Mapping of each node in the graph to its users.
    """

    def __init__(self) -> None:
        """Initialize the GraphToDictMapper."""
        super().__init__()
        self.graph_dict: Dict[ArrayOrNames, Set[ArrayOrNames]] = {}

    def map_dict_of_named_arrays(self, expr: DictOfNamedArrays) -> None:
        for child in expr._data.values():
            self.graph_dict.setdefault(child, set()).add(expr)
            self.rec(child)

    def map_named_array(self, expr: NamedArray) -> None:
        self.graph_dict.setdefault(expr._container, set()).add(expr)
        self.rec(expr._container)

    def map_loopy_call(self, expr: LoopyCall) -> None:
        for _, child in sorted(expr.bindings.items()):
            if isinstance(child, Array):
                self.graph_dict.setdefault(child, set()).add(expr)
                self.rec(child)

    def map_einsum(self, expr: Einsum) -> None:
        for arg in expr.args:
            self.graph_dict.setdefault(arg, set()).add(expr)
            self.rec(arg)

    def map_reshape(self, expr: Reshape) -> None:
        for dim in expr.shape:
            if isinstance(dim, Array):
                self.graph_dict.setdefault(dim, set()).add(expr)
                self.rec(dim)

        self.graph_dict.setdefault(expr.array, set()).add(expr)
        self.rec(expr.array)

    def map_placeholder(self, expr: Placeholder) -> None:
        for dim in expr.shape:
            if isinstance(dim, Array):
                self.graph_dict.setdefault(dim, set()).add(expr)
                self.rec(dim)

    def map_matrix_product(self, expr: MatrixProduct) -> None:
        for child in (expr.x1, expr.x2):
            self.graph_dict.setdefault(child, set()).add(expr)
            self.rec(child)

    def map_concatenate(self, expr: Concatenate) -> None:
        for ary in expr.arrays:
            self.graph_dict.setdefault(ary, set()).add(expr)
            self.rec(ary)

    def map_stack(self, expr: Stack) -> None:
        for ary in expr.arrays:
            self.graph_dict.setdefault(ary, set()).add(expr)
            self.rec(ary)

    def map_roll(self, expr: Roll) -> None:
        self.graph_dict.setdefault(expr.array, set()).add(expr)
        self.rec(expr.array)

    def map_size_param(self, expr: SizeParam) -> None:
        # no child nodes, nothing to do
        pass

    def map_axis_permutation(self, expr: AxisPermutation) -> None:
        self.graph_dict.setdefault(expr.array, set()).add(expr)
        self.rec(expr.array)

    def map_data_wrapper(self, expr: DataWrapper) -> None:
        for dim in expr.shape:
            if isinstance(dim, Array):
                self.graph_dict.setdefault(dim, set()).add(expr)
                self.rec(dim)

    def map_index_lambda(self, expr: IndexLambda) -> None:
        for child in expr.bindings.values():
            self.graph_dict.setdefault(child, set()).add(expr)
            self.rec(child)

        for dim in expr.shape:
            if isinstance(dim, Array):
                self.graph_dict.setdefault(dim, set()).add(expr)
                self.rec(dim)

<<<<<<< HEAD
    def map_distributed_send(self, expr: DistributedSend, *args: Any) -> None:
        self.graph_dict.setdefault(expr.data, set()).add(expr)
        self.rec(expr.data)

    def map_distributed_recv(self, expr: DistributedRecv, *args: Any) -> None:
        self.graph_dict.setdefault(expr.data, set()).add(expr)
        self.rec(expr.data)

    def _map_index_base(self, expr: IndexBase) -> None:
=======
    def _map_index_base(self, expr: IndexBase) -> None:
        self.graph_dict.setdefault(expr.array, set()).add(expr)
        self.rec(expr.array)

>>>>>>> 5cca6e6a
        for idx in expr.indices:
            if isinstance(idx, Array):
                self.graph_dict.setdefault(idx, set()).add(expr)
                self.rec(idx)

    def map_basic_index(self, expr: BasicIndex) -> None:
        self._map_index_base(expr)

    def map_contiguous_advanced_index(self,
                                      expr: AdvancedIndexInContiguousAxes
                                      ) -> None:
        self._map_index_base(expr)

    def map_non_contiguous_advanced_index(self,
                                          expr: AdvancedIndexInNoncontiguousAxes
                                          ) -> None:
        self._map_index_base(expr)

<<<<<<< HEAD
    def __call__(self, expr: Array, *args: Any, **kwargs: Any) -> Any:
        # Root node might have no predecessor
        self.graph_dict[expr] = set()
        return self.rec(expr, *args)
=======
# }}}
>>>>>>> 5cca6e6a


# {{{ operations on graphs in dict form

def reverse_graph(graph: Dict[ArrayOrNames, Set[ArrayOrNames]]) \
        -> Dict[ArrayOrNames, Set[ArrayOrNames]]:
    """Reverses a graph.

    :param graph: A dict representation of the graph created by
        :class:`UsersCollector`.
    :returns: A dict representation of *graph* where used nodes and using
        nodes are reversed.
    """
    result: Dict[ArrayOrNames, Set[ArrayOrNames]] = {}

    for node_key, edges in graph.items():
        if node_key not in result:
            result[node_key] = set()
        for other_node_key in edges:
            result.setdefault(other_node_key, set()).add(node_key)

    return result


<<<<<<< HEAD
def tag_child_nodes(graph: Dict[Array, Set[Array]], tag: Any,
        starting_point: Array,
        node_to_tags: Dict[Optional[Array], Set[Array]]) -> None:
    """Tags nodes reachable from *starting_point*."""
=======
def tag_child_nodes(graph: Dict[ArrayOrNames, Set[ArrayOrNames]], tag: Any,
        starting_point: Optional[ArrayOrNames] = None,
        node_to_tags:
            Optional[Dict[Optional[ArrayOrNames], Set[ArrayOrNames]]] = None) \
        -> None:
    """Tags all nodes reachable from *starting_point* with *tag*.

    :param graph: A dict representation of the graph created by
        :class:`UsersCollector`.
    :param tag: The value to tag the nodes with.
    :param starting_point: An optional starting point in *graph*.
    :param node_to_tags: The resulting mapping of nodes to tags.
    """
>>>>>>> 5cca6e6a
    if node_to_tags is None:
        node_to_tags = {}
    node_to_tags.setdefault(starting_point, set()).add(tag)
    if starting_point in graph:
        for other_node_key in graph[starting_point]:
            tag_child_nodes(graph, tag=tag,
                    starting_point=other_node_key, node_to_tags=node_to_tags)

# }}}


# {{{ EdgeCachedMapper

class EdgeCachedMapper(CachedMapper[ArrayOrNames], ABC):
    """
    Mapper class to execute a rewriting method (:meth:`handle_edge`) on each
    edge in the graph.

    .. automethod:: handle_edge
    """

    @abstractmethod
    def handle_edge(self, expr: ArrayOrNames, child: ArrayOrNames) -> Any:
        pass

    def _handle_shape(self, expr: Array, shape: Any, *args: Any) -> Tuple[Any, ...]:
        return tuple([
            self.handle_edge(expr, dim, *args) if isinstance(dim, Array) else dim
            for dim in shape])

    # {{{ map_xxx methods

    def map_named_array(self, expr: NamedArray, *args: Any) -> NamedArray:
        return NamedArray(
            container=self.handle_edge(expr, expr._container, *args),
            name=expr.name,
            tags=expr.tags)

    def map_index_lambda(self, expr: IndexLambda, *args: Any) -> IndexLambda:
        return IndexLambda(expr=expr.expr,
                shape=self._handle_shape(expr, expr.shape),
                dtype=expr.dtype,
                bindings={name: self.handle_edge(expr, child)
                          for name, child in expr.bindings.items()},
                tags=expr.tags)

    def map_einsum(self, expr: Einsum, *args: Any) -> Einsum:
        return Einsum(
                     access_descriptors=expr.access_descriptors,
                     args=tuple(self.handle_edge(expr, arg, *args)
                                for arg in expr.args),
                     tags=expr.tags)

    def map_matrix_product(self, expr: MatrixProduct, *args: Any) -> MatrixProduct:
        return MatrixProduct(x1=self.handle_edge(expr, expr.x1, *args),
                             x2=self.handle_edge(expr, expr.x2, *args),
                             tags=expr.tags)

    def map_stack(self, expr: Stack, *args: Any) -> Stack:
        return Stack(
                     arrays=tuple(self.handle_edge(expr, ary, *args)
                                  for ary in expr.arrays),
                     axis=expr.axis,
                     tags=expr.tags)

    def map_concatenate(self, expr: Concatenate, *args: Any) -> Concatenate:
        return Concatenate(
                     arrays=tuple(self.handle_edge(expr, ary, *args)
                                  for ary in expr.arrays),
                     axis=expr.axis,
                     tags=expr.tags)

    def map_roll(self, expr: Roll, *args: Any) -> Roll:
        return Roll(array=self.handle_edge(expr, expr.array, *args),
                shift=expr.shift,
                axis=expr.axis,
                tags=expr.tags)

    def map_axis_permutation(self, expr: AxisPermutation, *args: Any) \
            -> AxisPermutation:
        return AxisPermutation(
                array=self.handle_edge(expr, expr.array, *args),
                axes=expr.axes,
                tags=expr.tags)

<<<<<<< HEAD
    def map_distributed_send(self, expr: DistributedSend, *args: Any) \
            -> DistributedSend:
        new_binding = self._handle_new_binding(expr, expr.data)

        return DistributedSend(new_binding)  # FIXME: Return Placeholder instead?

    def map_distributed_recv(self, expr: DistributedRecv, *args: Any) \
            -> DistributedRecv:
        new_binding = self._handle_new_binding(expr, expr.data)

        return DistributedRecv(new_binding)  # FIXME: Return Placeholder instead?

    def __call__(self, expr: Array, *args: Any, **kwargs: Any) -> Array:
        return self.rec(expr)


from pytato.target import BoundProgram


@dataclass
class CodePartitions:
    """Store information about generated partitions.

    .. attribute:: toposorted_partitions

       List of topologically sorted partitions, represented by their
       identifiers.

    .. attribute:: partition_id_to_input_names

       Mapping of partition identifiers to names of placeholders
       the partition requires as input.

    .. attribute:: partition_id_to_output_names

       Mapping of partition IDs to the names of placeholders
       they provide as output.

    .. attribute:: var_name_to_result

       Mapping of placeholder names to their respective :class:`pytato.array.Array`
       they represent.
    """
    toposorted_partitions: List[Hashable]
    partition_id_to_input_names: Dict[Hashable, List[str]]
    partition_id_to_output_names: Dict[Hashable, List[str]]
    var_name_to_result: Dict[str, Array]


def find_partitions(expr: Array, part_func: Callable[[Array], Hashable]) ->\
        CodePartitions:
    """Partitions the *expr* according to *part_func* and generates code for
    each partition.

    :param expr: The expression to partition.
    :param part_func: A callable that returns an instance of
        :class:`Hashable` for a node.
    :returns: An instance of :class:`CodePartitions` that contains the partitions.
    """

    pf = _GraphPartitioner(part_func)
    pf(expr)

    partition_id_to_output_names: Dict[Hashable, List[str]] = {
        v: [] for _, v in pf.partition_pair_to_edges.keys()}
    partition_id_to_input_names: Dict[Hashable, List[str]] = {
        k: [] for k, _ in pf.partition_pair_to_edges.keys()}

    partitions = set()

    # Mapping of nodes to their successors; used to compute the topological order
    partition_nodes_to_targets: Dict[Hashable, List[Hashable]] = {}

    for (pid_target, pid_dependency), var_names in \
            pf.partition_pair_to_edges.items():
        partitions.add(pid_target)
        partitions.add(pid_dependency)

        partition_nodes_to_targets.setdefault(pid_dependency, []).append(pid_target)

        for var_name in var_names:
            partition_id_to_output_names.setdefault(
                pid_target, []).append(var_name)
            partition_id_to_input_names.setdefault(
                pid_dependency, []).append(var_name)

    from pytools.graph import compute_topological_order
    toposorted_partitions = compute_topological_order(partition_nodes_to_targets)

    return CodePartitions(toposorted_partitions, partition_id_to_input_names,
                          partition_id_to_output_names, pf.var_name_to_result)

# }}}


# {{{ distributed info collection

@dataclass
class DistributedCommInfo:
    """For one graph partition, record send/receive information for input/
    output names as well as the computation in :attr:`results`.

    .. attribute:: part_input_name_to_recv_node
    .. attribute:: part_output_name_to_send_node
    .. attribute:: results
    """
    # TODO Document these

    part_input_name_to_recv_node: Dict[str, DistributedRecv]
    part_output_name_to_send_node: Dict[str, DistributedSend]
    results: Dict[str, Array]


class _DistributedCommReplacer(CopyMapper):
    """Support for distributed communication operations."""

    def __init__(self) -> None:
        super().__init__()

        from pytools import UniqueNameGenerator
        self.name_generator = UniqueNameGenerator(forced_prefix="_dist_ph_")

        self.part_input_name_to_recv_node: Dict[str, DistributedRecv] = {}
        self.part_output_name_to_send_node: Dict[str, DistributedSend] = {}

    def map_distributed_recv(self,  # type: ignore
                             expr: DistributedRecv) -> Placeholder:
        # no children, no need to recurse

        new_name = self.name_generator()
        self.part_input_name_to_recv_node[new_name] = expr
        return make_placeholder(new_name, expr.shape,
                expr.dtype,
                tags=expr.tags)

    def map_distributed_send(self, expr: DistributedSend) -> DistributedSend:
        result = super().map_distributed_send(expr)

        new_name = self.name_generator()
        self.part_output_name_to_send_node[new_name] = result

        # FIXME: correct? (used to be 'return result')
        return expr.data  # type: ignore


def gather_distributed_comm_info(parts: CodePartitions) -> \
        Dict[Hashable, DistributedCommInfo]:
    result = {}

    for pid in parts.toposorted_partitions:
        comm_replacer = _DistributedCommReplacer()
        part_results = {var_name: comm_replacer(parts.var_name_to_result[var_name])
                for var_name in parts.partition_id_to_output_names[pid]}

        part_results.update({
            name: send_node.data
            for name, send_node in
            comm_replacer.part_output_name_to_send_node.items()})

        result[pid] = \
                DistributedCommInfo(
                    part_input_name_to_recv_node=(
                        comm_replacer.part_input_name_to_recv_node),
                    part_output_name_to_send_node=(
                        comm_replacer.part_output_name_to_send_node),
                    results=part_results
                    )

    return result


# }}}


# {{{ piecewise execution

def generate_code_for_partitions(parts: CodePartitions) \
        -> Dict[Hashable, BoundProgram]:
    """Return a mapping of partition identifiers to their
       :class:`pytato.target.BoundProgram`."""
    from pytato import generate_loopy

    comm_replacer = _DistributedCommReplacer()

    prg_per_partition = {pid:
            generate_loopy(
                DictOfNamedArrays(
                    {var_name: comm_replacer(parts.var_name_to_result[var_name])
                        for var_name in parts.partition_id_to_output_names[pid]
                     }))
            for pid in parts.toposorted_partitions}
=======
    def map_reshape(self, expr: Reshape, *args: Any) -> Reshape:
        return Reshape(
            array=self.handle_edge(expr, expr.array, *args),
            newshape=self._handle_shape(expr, expr.newshape),
            order=expr.order,
            tags=expr.tags)
>>>>>>> 5cca6e6a

    def map_basic_index(self, expr: BasicIndex, *args: Any) -> BasicIndex:
        return BasicIndex(
                array=self.handle_edge(expr, expr.array, *args),
                indices=tuple(self.handle_edge(expr, idx, *args)
                                if isinstance(idx, Array) else idx
                                for idx in expr.indices))

    def map_contiguous_advanced_index(self,
            expr: AdvancedIndexInContiguousAxes, *args: Any) \
                    -> AdvancedIndexInContiguousAxes:
        return AdvancedIndexInContiguousAxes(
                array=self.handle_edge(expr, expr.array, *args),
                indices=tuple(self.handle_edge(expr, idx, *args)
                                if isinstance(idx, Array) else idx
                                for idx in expr.indices))

    def map_non_contiguous_advanced_index(self,
            expr: AdvancedIndexInNoncontiguousAxes, *args: Any) \
            -> AdvancedIndexInNoncontiguousAxes:
        return AdvancedIndexInNoncontiguousAxes(
                array=self.handle_edge(expr, expr.array, *args),
                indices=tuple(self.handle_edge(expr, idx, *args)
                                if isinstance(idx, Array) else idx
                                for idx in expr.indices))

    def map_data_wrapper(self, expr: DataWrapper, *args: Any) -> DataWrapper:
        return DataWrapper(
                name=expr.name,
                data=expr.data,
                shape=self._handle_shape(expr, expr.shape, *args),
                tags=expr.tags)

    def map_placeholder(self, expr: Placeholder, *args: Any) -> Placeholder:
        assert expr.name

        return Placeholder(name=expr.name,
                shape=self._handle_shape(expr, expr.shape, *args),
                dtype=expr.dtype,
                tags=expr.tags)

    def map_size_param(self, expr: SizeParam, *args: Any) -> SizeParam:
        assert expr.name
        return SizeParam(name=expr.name, tags=expr.tags)

    # }}}

# }}}


# {{{ distributed execute

# FIXME: Where to get communicator/actx? Argument to make_distributed_recv?
def post_receives(dci: DistributedCommInfo) -> \
        Tuple[Dict[str, Tuple[Any, Any]], DistributedCommInfo]:
    print("post recv", dci)

    from mpi4py import MPI

    recv_reqs = {}

    for k, v in dci.part_input_name_to_recv_node.items():
        src_rank = v.src_rank
        tag = v.comm_tag

        # FIXME
        # buf = v.data  # does that need to_numpy()?
        # allocate numpy array of correct dtype and shape
        import numpy as np
        buf = np.array(([42.0, 42.0, 42.0, 42.0],)*4)

        recv_reqs[k] = (MPI.COMM_WORLD.irecv(buf=buf, source=src_rank, tag=tag), buf)

    return (recv_reqs, dci)


# FIXME: Where to get communicator? Argument to make_distributed_send?
# -> pass into execute_partitions_distributed
def mpi_send(rank: int, tag: Any, data: Any) -> None:
    from mpi4py import MPI
    MPI.COMM_WORLD.send(data, dest=rank, tag=tag)
    print("mpi send", rank, tag, data)


def execute_partitions_distributed(parts: CodePartitions, prg_per_partition:
                        Dict[Hashable, BoundProgram], queue: Any,
                        distributed_comm_infos: Dict[Hashable,
                        DistributedCommInfo]) \
                                -> Dict[str, Any]:

    all_receives = [
            post_receives(part_dci)
            for part_dci in distributed_comm_infos.values()]

    context: Dict[str, Any] = {}
    for pid, part_dci, part_receives in zip(
            parts.toposorted_partitions, distributed_comm_infos.values(),
            all_receives):

        inputs = {"queue": queue}

        # FIXME: necessary?
        context.update(part_receives[1].results)

        inputs.update({k: v[1] for k, v in part_receives[0].items()})
        # {part.name: actx.from_numpy(recv.wait())
        # {recv.results: None
        #     for recv in part_receives})

        # inputs.update(context)

        print(f"{context=}")
        # print(prg_per_partition[pid].program)

        # FIXME: necessary?
        # inputs.update({
        #     k: context[k] for k in parts.partition_id_to_input_names[pid]
        #     if k in context})

        _evt, result_dict = prg_per_partition[pid](**inputs)

        context.update(result_dict)

        for name, send_node in part_dci.part_output_name_to_send_node.items():
            mpi_send(send_node.dest_rank, send_node.comm_tag, context[name])
            del context[name]

    return context

# }}}

# vim: foldmethod=marker<|MERGE_RESOLUTION|>--- conflicted
+++ resolved
@@ -34,16 +34,14 @@
         AbstractResultWithNamedArrays, Reshape, Concatenate, NamedArray,
         IndexRemappingBase, Einsum, InputArgumentBase,
         BasicIndex, AdvancedIndexInContiguousAxes, AdvancedIndexInNoncontiguousAxes,
-<<<<<<< HEAD
-        IndexBase, make_placeholder, DistributedSend,
-        DistributedRecv)
-from pytato.loopy import LoopyCall
-=======
         IndexBase)
+
 from pytato.loopy import LoopyCall, LoopyCallResult
 from dataclasses import dataclass
 from pytato.tags import ImplStored
->>>>>>> 5cca6e6a
+
+# Circular import :-(
+# from pytato.distributed import DistributedSend, DistributedRecv
 
 T = TypeVar("T", Array, AbstractResultWithNamedArrays)
 CombineT = TypeVar("CombineT")  # used in CombineMapper
@@ -287,11 +285,13 @@
                        order=expr.order,
                        tags=expr.tags)
 
-    def map_distributed_send(self, expr: DistributedSend) -> DistributedSend:
+    def map_distributed_send(self, expr: Any) -> Any:
+        from pytato.distributed import DistributedSend
         return DistributedSend(self.rec(expr.data),
                                dest_rank=expr.dest_rank, comm_tag=expr.comm_tag)
 
-    def map_distributed_recv(self, expr: DistributedRecv) -> DistributedRecv:
+    def map_distributed_recv(self, expr: Any) -> Any:
+        from pytato.distributed import DistributedRecv
         return DistributedRecv(self.rec(expr.data),
                                src_rank=expr.src_rank, comm_tag=expr.comm_tag)
 
@@ -388,10 +388,10 @@
                               for _, ary in sorted(expr.bindings.items())
                               if isinstance(ary, Array)))
 
-    def map_distributed_send(self, expr: DistributedSend) -> CombineT:
+    def map_distributed_send(self, expr: Any) -> CombineT:
         return self.combine(self.rec(expr.data))
 
-    def map_distributed_recv(self, expr: DistributedRecv) -> CombineT:
+    def map_distributed_recv(self, expr: Any) -> CombineT:
         return self.combine(self.rec(expr.data))
 # }}}
 
@@ -452,10 +452,10 @@
     def map_named_array(self, expr: NamedArray) -> R:
         return self.combine(frozenset([expr]), super().map_named_array(expr))
 
-    def map_distributed_send(self, expr: DistributedSend) -> R:
+    def map_distributed_send(self, expr: Any) -> R:
         return self.combine(frozenset([expr]), super().map_distributed_send(expr))
 
-    def map_distributed_recv(self, expr: DistributedRecv) -> R:
+    def map_distributed_recv(self, expr: Any) -> R:
         return self.combine(frozenset([expr]), super().map_distributed_recv(expr))
 
 # }}}
@@ -679,17 +679,23 @@
 
         self.post_visit(expr)
 
-    def map_distributed_send(self, expr: DistributedSend, *args: Any) -> None:
+    def map_distributed_send(self, expr: Array, *args: Any) -> None:
         if not self.visit(expr):
             return
 
+        from pytato.distributed import DistributedSend
+        assert isinstance(expr, DistributedSend)
+
         self.rec(expr.data)
 
         self.post_visit(expr)
 
-    def map_distributed_recv(self, expr: DistributedRecv, *args: Any) -> None:
+    def map_distributed_recv(self, expr: Array, *args: Any) -> None:
         if not self.visit(expr):
             return
+
+        from pytato.distributed import DistributedRecv
+        assert isinstance(expr, DistributedRecv)
 
         self.rec(expr.data)
 
@@ -1140,22 +1146,24 @@
                 self.graph_dict.setdefault(dim, set()).add(expr)
                 self.rec(dim)
 
-<<<<<<< HEAD
-    def map_distributed_send(self, expr: DistributedSend, *args: Any) -> None:
+    def map_distributed_send(self, expr: Array, *args: Any) -> None:
+        from pytato.distributed import DistributedSend
+        assert isinstance(expr, DistributedSend)
+
         self.graph_dict.setdefault(expr.data, set()).add(expr)
         self.rec(expr.data)
 
-    def map_distributed_recv(self, expr: DistributedRecv, *args: Any) -> None:
+    def map_distributed_recv(self, expr: Array, *args: Any) -> None:
+        from pytato.distributed import DistributedRecv
+        assert isinstance(expr, DistributedRecv)
+
         self.graph_dict.setdefault(expr.data, set()).add(expr)
         self.rec(expr.data)
 
-    def _map_index_base(self, expr: IndexBase) -> None:
-=======
     def _map_index_base(self, expr: IndexBase) -> None:
         self.graph_dict.setdefault(expr.array, set()).add(expr)
         self.rec(expr.array)
 
->>>>>>> 5cca6e6a
         for idx in expr.indices:
             if isinstance(idx, Array):
                 self.graph_dict.setdefault(idx, set()).add(expr)
@@ -1174,14 +1182,11 @@
                                           ) -> None:
         self._map_index_base(expr)
 
-<<<<<<< HEAD
-    def __call__(self, expr: Array, *args: Any, **kwargs: Any) -> Any:
+    def __call__(self, expr: ArrayOrNames, *args: Any, **kwargs: Any) -> Any:
         # Root node might have no predecessor
         self.graph_dict[expr] = set()
         return self.rec(expr, *args)
-=======
-# }}}
->>>>>>> 5cca6e6a
+# }}}
 
 
 # {{{ operations on graphs in dict form
@@ -1206,12 +1211,6 @@
     return result
 
 
-<<<<<<< HEAD
-def tag_child_nodes(graph: Dict[Array, Set[Array]], tag: Any,
-        starting_point: Array,
-        node_to_tags: Dict[Optional[Array], Set[Array]]) -> None:
-    """Tags nodes reachable from *starting_point*."""
-=======
 def tag_child_nodes(graph: Dict[ArrayOrNames, Set[ArrayOrNames]], tag: Any,
         starting_point: Optional[ArrayOrNames] = None,
         node_to_tags:
@@ -1225,7 +1224,6 @@
     :param starting_point: An optional starting point in *graph*.
     :param node_to_tags: The resulting mapping of nodes to tags.
     """
->>>>>>> 5cca6e6a
     if node_to_tags is None:
         node_to_tags = {}
     node_to_tags.setdefault(starting_point, set()).add(tag)
@@ -1311,206 +1309,24 @@
                 axes=expr.axes,
                 tags=expr.tags)
 
-<<<<<<< HEAD
-    def map_distributed_send(self, expr: DistributedSend, *args: Any) \
-            -> DistributedSend:
-        new_binding = self._handle_new_binding(expr, expr.data)
-
-        return DistributedSend(new_binding)  # FIXME: Return Placeholder instead?
-
-    def map_distributed_recv(self, expr: DistributedRecv, *args: Any) \
-            -> DistributedRecv:
-        new_binding = self._handle_new_binding(expr, expr.data)
-
-        return DistributedRecv(new_binding)  # FIXME: Return Placeholder instead?
-
-    def __call__(self, expr: Array, *args: Any, **kwargs: Any) -> Array:
-        return self.rec(expr)
-
-
-from pytato.target import BoundProgram
-
-
-@dataclass
-class CodePartitions:
-    """Store information about generated partitions.
-
-    .. attribute:: toposorted_partitions
-
-       List of topologically sorted partitions, represented by their
-       identifiers.
-
-    .. attribute:: partition_id_to_input_names
-
-       Mapping of partition identifiers to names of placeholders
-       the partition requires as input.
-
-    .. attribute:: partition_id_to_output_names
-
-       Mapping of partition IDs to the names of placeholders
-       they provide as output.
-
-    .. attribute:: var_name_to_result
-
-       Mapping of placeholder names to their respective :class:`pytato.array.Array`
-       they represent.
-    """
-    toposorted_partitions: List[Hashable]
-    partition_id_to_input_names: Dict[Hashable, List[str]]
-    partition_id_to_output_names: Dict[Hashable, List[str]]
-    var_name_to_result: Dict[str, Array]
-
-
-def find_partitions(expr: Array, part_func: Callable[[Array], Hashable]) ->\
-        CodePartitions:
-    """Partitions the *expr* according to *part_func* and generates code for
-    each partition.
-
-    :param expr: The expression to partition.
-    :param part_func: A callable that returns an instance of
-        :class:`Hashable` for a node.
-    :returns: An instance of :class:`CodePartitions` that contains the partitions.
-    """
-
-    pf = _GraphPartitioner(part_func)
-    pf(expr)
-
-    partition_id_to_output_names: Dict[Hashable, List[str]] = {
-        v: [] for _, v in pf.partition_pair_to_edges.keys()}
-    partition_id_to_input_names: Dict[Hashable, List[str]] = {
-        k: [] for k, _ in pf.partition_pair_to_edges.keys()}
-
-    partitions = set()
-
-    # Mapping of nodes to their successors; used to compute the topological order
-    partition_nodes_to_targets: Dict[Hashable, List[Hashable]] = {}
-
-    for (pid_target, pid_dependency), var_names in \
-            pf.partition_pair_to_edges.items():
-        partitions.add(pid_target)
-        partitions.add(pid_dependency)
-
-        partition_nodes_to_targets.setdefault(pid_dependency, []).append(pid_target)
-
-        for var_name in var_names:
-            partition_id_to_output_names.setdefault(
-                pid_target, []).append(var_name)
-            partition_id_to_input_names.setdefault(
-                pid_dependency, []).append(var_name)
-
-    from pytools.graph import compute_topological_order
-    toposorted_partitions = compute_topological_order(partition_nodes_to_targets)
-
-    return CodePartitions(toposorted_partitions, partition_id_to_input_names,
-                          partition_id_to_output_names, pf.var_name_to_result)
-
-# }}}
-
-
-# {{{ distributed info collection
-
-@dataclass
-class DistributedCommInfo:
-    """For one graph partition, record send/receive information for input/
-    output names as well as the computation in :attr:`results`.
-
-    .. attribute:: part_input_name_to_recv_node
-    .. attribute:: part_output_name_to_send_node
-    .. attribute:: results
-    """
-    # TODO Document these
-
-    part_input_name_to_recv_node: Dict[str, DistributedRecv]
-    part_output_name_to_send_node: Dict[str, DistributedSend]
-    results: Dict[str, Array]
-
-
-class _DistributedCommReplacer(CopyMapper):
-    """Support for distributed communication operations."""
-
-    def __init__(self) -> None:
-        super().__init__()
-
-        from pytools import UniqueNameGenerator
-        self.name_generator = UniqueNameGenerator(forced_prefix="_dist_ph_")
-
-        self.part_input_name_to_recv_node: Dict[str, DistributedRecv] = {}
-        self.part_output_name_to_send_node: Dict[str, DistributedSend] = {}
-
-    def map_distributed_recv(self,  # type: ignore
-                             expr: DistributedRecv) -> Placeholder:
-        # no children, no need to recurse
-
-        new_name = self.name_generator()
-        self.part_input_name_to_recv_node[new_name] = expr
-        return make_placeholder(new_name, expr.shape,
-                expr.dtype,
-                tags=expr.tags)
-
-    def map_distributed_send(self, expr: DistributedSend) -> DistributedSend:
-        result = super().map_distributed_send(expr)
-
-        new_name = self.name_generator()
-        self.part_output_name_to_send_node[new_name] = result
-
-        # FIXME: correct? (used to be 'return result')
-        return expr.data  # type: ignore
-
-
-def gather_distributed_comm_info(parts: CodePartitions) -> \
-        Dict[Hashable, DistributedCommInfo]:
-    result = {}
-
-    for pid in parts.toposorted_partitions:
-        comm_replacer = _DistributedCommReplacer()
-        part_results = {var_name: comm_replacer(parts.var_name_to_result[var_name])
-                for var_name in parts.partition_id_to_output_names[pid]}
-
-        part_results.update({
-            name: send_node.data
-            for name, send_node in
-            comm_replacer.part_output_name_to_send_node.items()})
-
-        result[pid] = \
-                DistributedCommInfo(
-                    part_input_name_to_recv_node=(
-                        comm_replacer.part_input_name_to_recv_node),
-                    part_output_name_to_send_node=(
-                        comm_replacer.part_output_name_to_send_node),
-                    results=part_results
-                    )
-
-    return result
-
-
-# }}}
-
-
-# {{{ piecewise execution
-
-def generate_code_for_partitions(parts: CodePartitions) \
-        -> Dict[Hashable, BoundProgram]:
-    """Return a mapping of partition identifiers to their
-       :class:`pytato.target.BoundProgram`."""
-    from pytato import generate_loopy
-
-    comm_replacer = _DistributedCommReplacer()
-
-    prg_per_partition = {pid:
-            generate_loopy(
-                DictOfNamedArrays(
-                    {var_name: comm_replacer(parts.var_name_to_result[var_name])
-                        for var_name in parts.partition_id_to_output_names[pid]
-                     }))
-            for pid in parts.toposorted_partitions}
-=======
+    def map_distributed_send(self, expr: Any, *args: Any) \
+            -> Any:
+        from pytato.distributed import DistributedSend
+        # FIXME: Return Placeholder instead?
+        return DistributedSend(self.handle_edge(expr, expr.data))
+
+    def map_distributed_recv(self, expr: Any, *args: Any) \
+            -> Any:
+        from pytato.distributed import DistributedRecv
+        # FIXME: Return Placeholder instead?
+        return DistributedRecv(self.handle_edge(expr, expr.data))
+
     def map_reshape(self, expr: Reshape, *args: Any) -> Reshape:
         return Reshape(
             array=self.handle_edge(expr, expr.array, *args),
             newshape=self._handle_shape(expr, expr.newshape),
             order=expr.order,
             tags=expr.tags)
->>>>>>> 5cca6e6a
 
     def map_basic_index(self, expr: BasicIndex, *args: Any) -> BasicIndex:
         return BasicIndex(
@@ -1560,86 +1376,4 @@
 
 # }}}
 
-
-# {{{ distributed execute
-
-# FIXME: Where to get communicator/actx? Argument to make_distributed_recv?
-def post_receives(dci: DistributedCommInfo) -> \
-        Tuple[Dict[str, Tuple[Any, Any]], DistributedCommInfo]:
-    print("post recv", dci)
-
-    from mpi4py import MPI
-
-    recv_reqs = {}
-
-    for k, v in dci.part_input_name_to_recv_node.items():
-        src_rank = v.src_rank
-        tag = v.comm_tag
-
-        # FIXME
-        # buf = v.data  # does that need to_numpy()?
-        # allocate numpy array of correct dtype and shape
-        import numpy as np
-        buf = np.array(([42.0, 42.0, 42.0, 42.0],)*4)
-
-        recv_reqs[k] = (MPI.COMM_WORLD.irecv(buf=buf, source=src_rank, tag=tag), buf)
-
-    return (recv_reqs, dci)
-
-
-# FIXME: Where to get communicator? Argument to make_distributed_send?
-# -> pass into execute_partitions_distributed
-def mpi_send(rank: int, tag: Any, data: Any) -> None:
-    from mpi4py import MPI
-    MPI.COMM_WORLD.send(data, dest=rank, tag=tag)
-    print("mpi send", rank, tag, data)
-
-
-def execute_partitions_distributed(parts: CodePartitions, prg_per_partition:
-                        Dict[Hashable, BoundProgram], queue: Any,
-                        distributed_comm_infos: Dict[Hashable,
-                        DistributedCommInfo]) \
-                                -> Dict[str, Any]:
-
-    all_receives = [
-            post_receives(part_dci)
-            for part_dci in distributed_comm_infos.values()]
-
-    context: Dict[str, Any] = {}
-    for pid, part_dci, part_receives in zip(
-            parts.toposorted_partitions, distributed_comm_infos.values(),
-            all_receives):
-
-        inputs = {"queue": queue}
-
-        # FIXME: necessary?
-        context.update(part_receives[1].results)
-
-        inputs.update({k: v[1] for k, v in part_receives[0].items()})
-        # {part.name: actx.from_numpy(recv.wait())
-        # {recv.results: None
-        #     for recv in part_receives})
-
-        # inputs.update(context)
-
-        print(f"{context=}")
-        # print(prg_per_partition[pid].program)
-
-        # FIXME: necessary?
-        # inputs.update({
-        #     k: context[k] for k in parts.partition_id_to_input_names[pid]
-        #     if k in context})
-
-        _evt, result_dict = prg_per_partition[pid](**inputs)
-
-        context.update(result_dict)
-
-        for name, send_node in part_dci.part_output_name_to_send_node.items():
-            mpi_send(send_node.dest_rank, send_node.comm_tag, context[name])
-            del context[name]
-
-    return context
-
-# }}}
-
 # vim: foldmethod=marker