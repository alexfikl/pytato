from __future__ import annotations
from dataclasses import dataclass

__copyright__ = """
Copyright (C) 2020 Matt Wala
"""

__license__ = """
Permission is hereby granted, free of charge, to any person obtaining a copy
of this software and associated documentation files (the "Software"), to deal
in the Software without restriction, including without limitation the rights
to use, copy, modify, merge, publish, distribute, sublicense, and/or sell
copies of the Software, and to permit persons to whom the Software is
furnished to do so, subject to the following conditions:

The above copyright notice and this permission notice shall be included in
all copies or substantial portions of the Software.

THE SOFTWARE IS PROVIDED "AS IS", WITHOUT WARRANTY OF ANY KIND, EXPRESS OR
IMPLIED, INCLUDING BUT NOT LIMITED TO THE WARRANTIES OF MERCHANTABILITY,
FITNESS FOR A PARTICULAR PURPOSE AND NONINFRINGEMENT. IN NO EVENT SHALL THE
AUTHORS OR COPYRIGHT HOLDERS BE LIABLE FOR ANY CLAIM, DAMAGES OR OTHER
LIABILITY, WHETHER IN AN ACTION OF CONTRACT, TORT OR OTHERWISE, ARISING FROM,
OUT OF OR IN CONNECTION WITH THE SOFTWARE OR THE USE OR OTHER DEALINGS IN
THE SOFTWARE.
"""

from typing import (Any, Callable, Dict, FrozenSet, Hashable, Union, TypeVar, Set,
                    Generic, Optional, List, Tuple)

from pytato.array import (
        Array, IndexLambda, Placeholder, MatrixProduct, Stack, Roll,
        AxisPermutation, DataWrapper, SizeParam, DictOfNamedArrays,
        AbstractResultWithNamedArrays, Reshape, Concatenate, NamedArray,
        IndexRemappingBase, Einsum, InputArgumentBase,
        BasicIndex, AdvancedIndexInContiguousAxes, AdvancedIndexInNoncontiguousAxes,
        IndexBase, make_placeholder, DistributedSend,
        DistributedRecv)
from pytato.loopy import LoopyCall

T = TypeVar("T", Array, AbstractResultWithNamedArrays)
CombineT = TypeVar("CombineT")  # used in CombineMapper
ArrayOrNames = Union[Array, AbstractResultWithNamedArrays]
R = FrozenSet[Array]

__doc__ = """
.. currentmodule:: pytato.transform

.. autoclass:: CopyMapper
.. autoclass:: CombineMapper
.. autoclass:: DependencyMapper
.. autoclass:: InputGatherer
.. autoclass:: SizeParamGatherer
.. autoclass:: SubsetDependencyMapper
.. autoclass:: WalkMapper
.. autoclass:: CachedWalkMapper
.. autoclass:: TopoSortMapper
.. autoclass:: GraphToDictMapper
.. autoclass:: CodePartitions
.. autofunction:: copy_dict_of_named_arrays
.. autofunction:: get_dependencies
.. autofunction:: reverse_graph
.. autofunction:: tag_child_nodes
.. autofunction:: find_partitions
.. autofunction:: execute_partitions

"""


class UnsupportedArrayError(ValueError):
    pass


# {{{ mapper base class

class Mapper:
    def handle_unsupported_array(self, expr: T, *args: Any, **kwargs: Any) -> Any:
        """Mapper method that is invoked for
        :class:`pytato.Array` subclasses for which a mapper
        method does not exist in this mapper.
        """
        raise UnsupportedArrayError("%s cannot handle expressions of type %s"
                % (type(self).__name__, type(expr)))

    def map_foreign(self, expr: Any, *args: Any, **kwargs: Any) -> Any:
        raise ValueError("%s encountered invalid foreign object: %s"
                % (type(self).__name__, repr(expr)))

    def rec(self, expr: T, *args: Any, **kwargs: Any) -> Any:
        method: Callable[..., Array]

        try:
            method = getattr(self, expr._mapper_method)
        except AttributeError:
            if isinstance(expr, Array):
                return self.handle_unsupported_array(expr, *args, **kwargs)
            else:
                return self.map_foreign(expr, *args, **kwargs)

        return method(expr, *args, **kwargs)

    def __call__(self, expr: Array, *args: Any, **kwargs: Any) -> Any:
        return self.rec(expr, *args, **kwargs)

# }}}


# {{{ CopyMapper

class CopyMapper(Mapper):
    """Performs a deep copy of a :class:`pytato.array.Array`.
    The typical use of this mapper is to override individual ``map_`` methods
    in subclasses to permit term rewriting on an expression graph.
    """

    def __init__(self) -> None:
        self.cache: Dict[ArrayOrNames, ArrayOrNames] = {}

    def rec(self, expr: T) -> T:  # type: ignore
        if expr in self.cache:
            return self.cache[expr]  # type: ignore
        result: T = super().rec(expr)
        self.cache[expr] = result
        return result

    def map_index_lambda(self, expr: IndexLambda) -> Array:
        bindings: Dict[str, Array] = {
                name: self.rec(subexpr)
                for name, subexpr in sorted(expr.bindings.items())}
        return IndexLambda(expr=expr.expr,
                shape=tuple(self.rec(s) if isinstance(s, Array) else s
                            for s in expr.shape),
                dtype=expr.dtype,
                bindings=bindings,
                tags=expr.tags)

    def map_placeholder(self, expr: Placeholder) -> Array:
        assert expr.name is not None
        return Placeholder(name=expr.name,
                shape=tuple(self.rec(s) if isinstance(s, Array) else s
                            for s in expr.shape),
                dtype=expr.dtype,
                tags=expr.tags)

    def map_matrix_product(self, expr: MatrixProduct) -> Array:
        return MatrixProduct(x1=self.rec(expr.x1),
                x2=self.rec(expr.x2),
                tags=expr.tags)

    def map_stack(self, expr: Stack) -> Array:
        arrays = tuple(self.rec(arr) for arr in expr.arrays)
        return Stack(arrays=arrays, axis=expr.axis, tags=expr.tags)

    def map_concatenate(self, expr: Concatenate) -> Array:
        arrays = tuple(self.rec(arr) for arr in expr.arrays)
        return Concatenate(arrays=arrays, axis=expr.axis, tags=expr.tags)

    def map_roll(self, expr: Roll) -> Array:
        return Roll(array=self.rec(expr.array),
                shift=expr.shift,
                axis=expr.axis,
                tags=expr.tags)

    def map_axis_permutation(self, expr: AxisPermutation) -> Array:
        return AxisPermutation(array=self.rec(expr.array),
                axes=expr.axes,
                tags=expr.tags)

    def _map_index_base(self, expr: IndexBase) -> Array:
        return type(expr)(self.rec(expr.array),
                          tuple(self.rec(idx) if isinstance(idx, Array) else idx
                                for idx in expr.indices))

    def map_basic_index(self, expr: BasicIndex) -> Array:
        return self._map_index_base(expr)

    def map_contiguous_advanced_index(self,
                                      expr: AdvancedIndexInContiguousAxes
                                      ) -> Array:
        return self._map_index_base(expr)

    def map_non_contiguous_advanced_index(self,
                                          expr: AdvancedIndexInNoncontiguousAxes
                                          ) -> Array:
        return self._map_index_base(expr)

    def map_data_wrapper(self, expr: DataWrapper) -> Array:
        return DataWrapper(name=expr.name,
                data=expr.data,
                shape=tuple(self.rec(s) if isinstance(s, Array) else s
                            for s in expr.shape),
                tags=expr.tags)

    def map_size_param(self, expr: SizeParam) -> Array:
        assert expr.name is not None
        return SizeParam(name=expr.name, tags=expr.tags)

    def map_einsum(self, expr: Einsum) -> Array:
        return Einsum(expr.access_descriptors,
                      tuple(self.rec(arg) for arg in expr.args))

    def map_named_array(self, expr: NamedArray) -> NamedArray:
        return type(expr)(self.rec(expr._container), expr.name)

    def map_dict_of_named_arrays(self,
            expr: DictOfNamedArrays) -> DictOfNamedArrays:
        return DictOfNamedArrays({key: self.rec(val.expr)
                                  for key, val in expr.items()})

    def map_loopy_call(self, expr: LoopyCall) -> LoopyCall:
        bindings = {name: (self.rec(subexpr) if isinstance(subexpr, Array)
                           else subexpr)
                    for name, subexpr in sorted(expr.bindings.items())}

        return LoopyCall(translation_unit=expr.translation_unit,
                         bindings=bindings,
                         entrypoint=expr.entrypoint)

    def map_reshape(self, expr: Reshape) -> Reshape:
        return Reshape(self.rec(expr.array),
                       # type-ignore reason: mypy can't tell 'rec' is being fed
                       # only arrays
                       newshape=tuple(self.rec(s)  # type: ignore
                                      if isinstance(s, Array)
                                      else s
                                      for s in expr.newshape),
                       order=expr.order,
                       tags=expr.tags)

# }}}


# {{{ CombineMapper

class CombineMapper(Mapper, Generic[CombineT]):
    def __init__(self) -> None:
        self.cache: Dict[ArrayOrNames, CombineT] = {}

    def rec(self, expr: ArrayOrNames) -> CombineT:  # type: ignore
        if expr in self.cache:
            return self.cache[expr]
        # type-ignore reason: type not compatible with super.rec() type
        result: CombineT = super().rec(expr)  # type: ignore
        self.cache[expr] = result
        return result

    # type-ignore reason: incompatible ret. type with super class
    def __call__(self, expr: ArrayOrNames) -> CombineT:  # type: ignore
        return self.rec(expr)

    def combine(self, *args: CombineT) -> CombineT:
        raise NotImplementedError

    def map_index_lambda(self, expr: IndexLambda) -> CombineT:
        return self.combine(*(self.rec(bnd)
                              for _, bnd in sorted(expr.bindings.items())),
                            *(self.rec(s)
                              for s in expr.shape if isinstance(s, Array)))

    def map_placeholder(self, expr: Placeholder) -> CombineT:
        return self.combine(*(self.rec(s)
                              for s in expr.shape if isinstance(s, Array)))

    def map_data_wrapper(self, expr: DataWrapper) -> CombineT:
        return self.combine(*(self.rec(s)
                              for s in expr.shape if isinstance(s, Array)))

    def map_matrix_product(self, expr: MatrixProduct) -> CombineT:
        return self.combine(self.rec(expr.x1), self.rec(expr.x2))

    def map_stack(self, expr: Stack) -> CombineT:
        return self.combine(*(self.rec(ary)
                              for ary in expr.arrays))

    def map_roll(self, expr: Roll) -> CombineT:
        return self.combine(self.rec(expr.array))

    def map_axis_permutation(self, expr: AxisPermutation) -> CombineT:
        return self.combine(self.rec(expr.array))

    def _map_index_base(self, expr: IndexBase) -> CombineT:
        return self.combine(self.rec(expr.array),
                            *(self.rec(idx)
                              for idx in expr.indices
                              if isinstance(idx, Array)))

    def map_basic_index(self, expr: BasicIndex) -> CombineT:
        return self._map_index_base(expr)

    def map_contiguous_advanced_index(self,
                                      expr: AdvancedIndexInContiguousAxes
                                      ) -> CombineT:
        return self._map_index_base(expr)

    def map_non_contiguous_advanced_index(self,
                                          expr: AdvancedIndexInNoncontiguousAxes
                                          ) -> CombineT:
        return self._map_index_base(expr)

    def map_reshape(self, expr: Reshape) -> CombineT:
        return self.combine(self.rec(expr.array))

    def map_concatenate(self, expr: Concatenate) -> CombineT:
        return self.combine(*(self.rec(ary)
                              for ary in expr.arrays))

    def map_einsum(self, expr: Einsum) -> CombineT:
        return self.combine(*(self.rec(ary)
                              for ary in expr.args))

    def map_named_array(self, expr: NamedArray) -> CombineT:
        return self.combine(self.rec(expr._container))

    def map_dict_of_named_arrays(self, expr: DictOfNamedArrays) -> CombineT:
        return self.combine(*(self.rec(ary.expr)
                              for ary in expr.values()))

    def map_loopy_call(self, expr: LoopyCall) -> CombineT:
        return self.combine(*(self.rec(ary)
                              for _, ary in sorted(expr.bindings.items())
                              if isinstance(ary, Array)))

# }}}


# {{{ DependencyMapper

class DependencyMapper(CombineMapper[R]):
    """
    Maps a :class:`pytato.array.Array` to a :class:`frozenset` of
    :class:`pytato.array.Array`'s it depends on.

    .. warning::

        This returns every node in the graph! Consider a custom
        :class:`CombineMapper` or a :class:`SubsetDependencyMapper` instead.
    """

    def combine(self, *args: R) -> R:
        from functools import reduce
        return reduce(lambda a, b: a | b, args, frozenset())

    def map_index_lambda(self, expr: IndexLambda) -> R:
        return self.combine(frozenset([expr]), super().map_index_lambda(expr))

    def map_placeholder(self, expr: Placeholder) -> R:
        return self.combine(frozenset([expr]), super().map_placeholder(expr))

    def map_data_wrapper(self, expr: DataWrapper) -> R:
        return self.combine(frozenset([expr]), super().map_data_wrapper(expr))

    def map_size_param(self, expr: SizeParam) -> R:
        return frozenset([expr])

    def map_matrix_product(self, expr: MatrixProduct) -> R:
        return self.combine(frozenset([expr]), super().map_matrix_product(expr))

    def map_stack(self, expr: Stack) -> R:
        return self.combine(frozenset([expr]), super().map_stack(expr))

    def map_roll(self, expr: Roll) -> R:
        return self.combine(frozenset([expr]), super().map_roll(expr))

    def map_axis_permutation(self, expr: AxisPermutation) -> R:
        return self.combine(frozenset([expr]), super().map_axis_permutation(expr))

    def _map_index_base(self, expr: IndexBase) -> R:
        return self.combine(frozenset([expr]), super()._map_index_base(expr))

    def map_reshape(self, expr: Reshape) -> R:
        return self.combine(frozenset([expr]), super().map_reshape(expr))

    def map_concatenate(self, expr: Concatenate) -> R:
        return self.combine(frozenset([expr]), super().map_concatenate(expr))

    def map_einsum(self, expr: Einsum) -> R:
        return self.combine(frozenset([expr]), super().map_einsum(expr))

    def map_named_array(self, expr: NamedArray) -> R:
        return self.combine(frozenset([expr]), super().map_named_array(expr))

# }}}


# {{{ SubsetDependencyMapper

class SubsetDependencyMapper(DependencyMapper):
    """
    Mapper to combine the dependencies of an expression that are a subset of
    *universe*.
    """
    def __init__(self, universe: FrozenSet[Array]):
        self.universe = universe
        super().__init__()

    def combine(self, *args: FrozenSet[Array]) -> FrozenSet[Array]:
        from functools import reduce
        return reduce(lambda acc, arg: acc | (arg & self.universe),
                      args,
                      frozenset())

    def map_distributed_send(self, *args):
        print("SEND")
        return set()

    def map_distributed_recv(self, *args):
        print("RECV")
        return set()

# }}}


# {{{ InputGatherer

class InputGatherer(CombineMapper[FrozenSet[InputArgumentBase]]):
    """
    Mapper to combine all instances of :class:`pytato.array.InputArgumentBase` that
    an array expression depends on.
    """
    def combine(self, *args: FrozenSet[InputArgumentBase]
                ) -> FrozenSet[InputArgumentBase]:
        from functools import reduce
        return reduce(lambda a, b: a | b, args, frozenset())

    def map_placeholder(self, expr: Placeholder) -> FrozenSet[InputArgumentBase]:
        return self.combine(frozenset([expr]), super().map_placeholder(expr))

    def map_data_wrapper(self, expr: DataWrapper) -> FrozenSet[InputArgumentBase]:
        return self.combine(frozenset([expr]), super().map_data_wrapper(expr))

    def map_size_param(self, expr: SizeParam) -> FrozenSet[SizeParam]:
        return frozenset([expr])

# }}}


# {{{ SizeParamGatherer

class SizeParamGatherer(CombineMapper[FrozenSet[SizeParam]]):
    """
    Mapper to combine all instances of :class:`pytato.array.SizeParam` that
    an array expression depends on.
    """
    def combine(self, *args: FrozenSet[SizeParam]
                ) -> FrozenSet[SizeParam]:
        from functools import reduce
        return reduce(lambda a, b: a | b, args, frozenset())

    def map_size_param(self, expr: SizeParam) -> FrozenSet[SizeParam]:
        return frozenset([expr])

# }}}


# {{{ WalkMapper

class WalkMapper(Mapper):
    """
    A mapper that walks over all the arrays in a :class:`pytato.Array`.

    Users may override the specific mapper methods in a derived class or
    override :meth:`WalkMapper.visit` and :meth:`WalkMapper.post_visit`.

    .. automethod:: visit
    .. automethod:: post_visit
    """

    def visit(self, expr: Any) -> bool:
        """
        If this method returns *True*, *expr* is traversed during the walk.
        If this method returns *False*, *expr* is not traversed as a part of
        the walk.
        """
        return True

    def post_visit(self, expr: Any) -> None:
        """
        Callback after *expr* has been traversed.
        """
        pass

    def map_index_lambda(self, expr: IndexLambda) -> None:
        if not self.visit(expr):
            return

        for _, child in sorted(expr.bindings.items()):
            self.rec(child)

        for dim in expr.shape:
            if isinstance(dim, Array):
                self.rec(dim)

        self.post_visit(expr)

    def map_placeholder(self, expr: Placeholder) -> None:
        if not self.visit(expr):
            return

        for dim in expr.shape:
            if isinstance(dim, Array):
                self.rec(dim)

        self.post_visit(expr)

    map_data_wrapper = map_placeholder
    map_size_param = map_placeholder

    def map_matrix_product(self, expr: MatrixProduct) -> None:
        if not self.visit(expr):
            return

        self.rec(expr.x1)
        self.rec(expr.x2)

        self.post_visit(expr)

    def _map_index_remapping_base(self, expr: IndexRemappingBase) -> None:
        if not self.visit(expr):
            return

        self.rec(expr.array)
        self.post_visit(expr)

    map_roll = _map_index_remapping_base
    map_axis_permutation = _map_index_remapping_base
    map_reshape = _map_index_remapping_base

    def _map_index_base(self, expr: IndexBase) -> None:
        if not self.visit(expr):
            return

        self.rec(expr.array)

        for idx in expr.indices:
            if isinstance(idx, Array):
                self.rec(idx)

        self.post_visit(expr)

    def map_basic_index(self, expr: BasicIndex) -> None:
        return self._map_index_base(expr)

    def map_contiguous_advanced_index(self,
                                      expr: AdvancedIndexInContiguousAxes
                                      ) -> None:
        return self._map_index_base(expr)

    def map_non_contiguous_advanced_index(self,
                                          expr: AdvancedIndexInNoncontiguousAxes
                                          ) -> None:
        return self._map_index_base(expr)

    def map_stack(self, expr: Stack) -> None:
        if not self.visit(expr):
            return

        for child in expr.arrays:
            self.rec(child)

        self.post_visit(expr)

    map_concatenate = map_stack

    def map_einsum(self, expr: Einsum) -> None:
        if not self.visit(expr):
            return

        for child in expr.args:
            self.rec(child)

        for dim in expr.shape:
            if isinstance(dim, Array):
                self.rec(dim)

        self.post_visit(expr)

    def map_loopy_call(self, expr: LoopyCall) -> None:
        if not self.visit(expr):
            return

        for _, child in sorted(expr.bindings.items()):
            if isinstance(child, Array):
                self.rec(child)

        self.post_visit(expr)

    def map_dict_of_named_arrays(self, expr: DictOfNamedArrays) -> None:
        if not self.visit(expr):
            return

        for child in expr._data.values():
            self.rec(child)

        self.post_visit(expr)

    def map_named_array(self, expr: NamedArray) -> None:
        if not self.visit(expr):
            return

        self.rec(expr._container)

        self.post_visit(expr)

    def map_distributed_send(self, expr: DistributedSend, *args: Any) -> None:
        if not self.visit(expr):
            return

        self.rec(expr.data)

        self.post_visit(expr)

    def map_distributed_recv(self, expr: DistributedRecv, *args: Any) -> None:
        if not self.visit(expr):
            return

        self.rec(expr.data)

        self.post_visit(expr)

# }}}


# {{{ CachedWalkMapper

class CachedWalkMapper(WalkMapper):
    """
    WalkMapper that visits each node in the DAG exactly once. This loses some
    information compared to :class:`WalkMapper` as a node is visited only from
    one of its predecessors.
    """

    def __init__(self) -> None:
        self._visited_ids: Set[int] = set()

    # type-ignore reason: CachedWalkMapper.rec's type does not match
    # WalkMapper.rec's type
    def rec(self, expr: ArrayOrNames) -> None:  # type: ignore
        # Why choose id(x) as the cache key?
        # - Some downstream users (NamesValidityChecker) of this mapper rely on
        #   structurally equal objects being walked separately (e.g. to detect
        #   separate instances of Placeholder with the same name).

        if id(expr) in self._visited_ids:
            return

        # type-ignore reason: super().rec expects either 'Array' or
        # 'AbstractResultWithNamedArrays', passed 'ArrayOrNames'
        super().rec(expr)  # type: ignore
        self._visited_ids.add(id(expr))

# }}}


# {{{ TopoSortMapper

class TopoSortMapper(CachedWalkMapper):
    """A mapper that creates a list of nodes in topological order.

    :members: topological_order
    """

    def __init__(self) -> None:
        super().__init__()
        self.topological_order: List[Array] = []

    def post_visit(self, expr: Any) -> None:
        self.topological_order.append(expr)

# }}}


# {{{ mapper frontends

def copy_dict_of_named_arrays(source_dict: DictOfNamedArrays,
        copy_mapper: CopyMapper) -> DictOfNamedArrays:
    """Copy the elements of a :class:`~pytato.DictOfNamedArrays` into a
    :class:`~pytato.DictOfNamedArrays`.

    :param source_dict: The :class:`~pytato.DictOfNamedArrays` to copy
    :param copy_mapper: A mapper that performs copies different array types
    :returns: A new :class:`~pytato.DictOfNamedArrays` containing copies of the
        items in *source_dict*
    """
    if not source_dict:
        return DictOfNamedArrays({})

    data = {name: copy_mapper(val.expr) for name, val in source_dict.items()}
    return DictOfNamedArrays(data)


def get_dependencies(expr: DictOfNamedArrays) -> Dict[str, FrozenSet[Array]]:
    """Returns the dependencies of each named array in *expr*.
    """
    dep_mapper = DependencyMapper()

    return {name: dep_mapper(val.expr) for name, val in expr.items()}

# }}}


# {{{ Graph partitioning


class GraphToDictMapper(Mapper):
    """
    Maps a graph to a dictionary representation mapping a node to its parents,
    i.e. all the nodes using its value.

    .. attribute:: graph_dict
    """

    def __init__(self) -> None:
        """Initialize the GraphToDictMapper."""
        self.graph_dict: Dict[ArrayOrNames, Set[ArrayOrNames]] = {}

    def map_dict_of_named_arrays(self, expr: DictOfNamedArrays, *args: Any) -> None:
        for child in expr._data.values():
            self.graph_dict.setdefault(child, set()).add(expr)
            self.rec(child)

    def map_named_array(self, expr: NamedArray, *args: Any) -> None:
        self.graph_dict.setdefault(expr._container, set()).add(expr)
        self.rec(expr._container)

    def map_loopy_call(self, expr: LoopyCall, *args: Any) -> None:
        for _, child in sorted(expr.bindings.items()):
            if isinstance(child, Array):
                self.graph_dict.setdefault(child, set()).add(expr)
                self.rec(child)

    def map_einsum(self, expr: Einsum, *args: Any) -> None:
        for arg in expr.args:
            self.graph_dict.setdefault(arg, set()).add(expr)
            self.rec(arg)

    def map_reshape(self, expr: Reshape, *args: Any) -> None:
        for dim in expr.shape:
            if isinstance(dim, Array):
                self.graph_dict.setdefault(dim, set()).add(expr)
                self.rec(dim, *args)

        self.graph_dict.setdefault(expr.array, set()).add(expr)
        self.rec(expr.array)

    def map_placeholder(self, expr: Placeholder, *args: Any) -> None:
        for dim in expr.shape:
            if isinstance(dim, Array):
                self.graph_dict.setdefault(dim, set()).add(expr)
                self.rec(dim, *args)

    def map_matrix_product(self, expr: MatrixProduct, *args: Any) -> None:
        for child in (expr.x1, expr.x2):
            self.graph_dict.setdefault(child, set()).add(expr)
            self.rec(child)

    def map_concatenate(self, expr: Concatenate, *args: Any) -> None:
        for ary in expr.arrays:
            self.graph_dict.setdefault(ary, set()).add(expr)
            self.rec(ary)

    def map_stack(self, expr: Stack, *args: Any) -> None:
        for ary in expr.arrays:
            self.graph_dict.setdefault(ary, set()).add(expr)
            self.rec(ary)

    def map_roll(self, expr: Roll, *args: Any) -> None:
        self.graph_dict.setdefault(expr.array, set()).add(expr)
        self.rec(expr.array)

    def map_size_param(self, expr: SizeParam) -> None:
        # no child nodes, nothing to do
        pass

    def map_axis_permutation(self, expr: AxisPermutation) -> None:
        self.graph_dict.setdefault(expr.array, set()).add(expr)
        self.rec(expr.array)

    def map_data_wrapper(self, expr: DataWrapper) -> None:
        for dim in expr.shape:
            if isinstance(dim, Array):
                self.graph_dict.setdefault(dim, set()).add(expr)
                self.rec(dim)

    def map_index_lambda(self, expr: IndexLambda, *args: Any) -> None:
        for child in expr.bindings.values():
            self.graph_dict.setdefault(child, set()).add(expr)
            self.rec(child)

        for dim in expr.shape:
            if isinstance(dim, Array):
                self.graph_dict.setdefault(dim, set()).add(expr)
                self.rec(dim)

<<<<<<< HEAD
        for c in children:
            self.graph_dict.setdefault(c, set()).add(expr)

    def map_distributed_send(self, expr: DistributedSend, *args: Any) -> None:
        self.graph_dict.setdefault(expr.data, set()).add(expr)
        self.rec(expr.data)

    def map_distributed_recv(self, expr: DistributedRecv, *args: Any) -> None:
        self.graph_dict.setdefault(expr.data, set()).add(expr)
        self.rec(expr.data)

    def _map_index_base(self, expr: IndexBase) -> None:
        children: Set[Array] = set()

        for idx in expr.indices:
            if isinstance(idx, Array):
                children = children | {idx}
                self.rec(idx)

        for c in children:
            self.graph_dict.setdefault(c, set()).add(expr)


    def map_basic_index(self, expr: BasicIndex) -> None:
        self._map_index_base(expr)

    def map_contiguous_advanced_index(self,
                                      expr: AdvancedIndexInContiguousAxes
                                      ) -> None:
        self._map_index_base(expr)

    def map_non_contiguous_advanced_index(self,
                                          expr: AdvancedIndexInNoncontiguousAxes
                                          ) -> None:
        self._map_index_base(expr)


    def __call__(self, expr: Array, *args: Any, **kwargs: Any) -> Any:
        return self.rec(expr, *args)

=======
>>>>>>> 6c4e5b3f

def reverse_graph(graph: Dict[Array, Set[Array]]) -> Dict[Array, Set[Array]]:
    """Reverses a graph."""
    result: Dict[Array, Set[Array]] = {}

    for node_key, edges in graph.items():
        for other_node_key in edges:
            result.setdefault(other_node_key, set()).add(node_key)

    return result


def tag_child_nodes(graph: Dict[Array, Set[Array]], tag: Any,
        starting_point: Optional[Array] = None,
        node_to_tags: Optional[Dict[Optional[Array], Set[Array]]] = None) -> None:
    """Tags nodes reachable from *starting_point*."""
    if node_to_tags is None:
        node_to_tags = {}
    node_to_tags.setdefault(starting_point, set()).add(tag)
    if starting_point in graph:
        for other_node_key in graph[starting_point]:
            tag_child_nodes(graph, other_node_key, tag,
                                          node_to_tags)


class _GraphPartitioner(CopyMapper):
    """Given a function *get_partition_id*, produces subgraphs representing
    the computation. Users should not use this class directly, but use
    :meth:`find_partitions` instead.
    """

    def __init__(self, get_partition_id:
                                   Callable[[Array], Hashable]) -> None:
        super().__init__()

        # Function to determine the Partition ID
        self.get_partition_id = get_partition_id

        # Naming for newly created PlaceHolders at partition edges
        from pytools import UniqueNameGenerator
        self.name_generator = UniqueNameGenerator(forced_prefix="_part_ph_")

        # "edges" of the partitioned graph, maps an edge between two partitions,
        # represented by a tuple of partition identifiers, to a list of placeholder
        # names "conveying" information across the edge.
        self.partition_pair_to_edges: Dict[Tuple[Hashable, Hashable],
                List[str]] = {}

        self.var_name_to_result: Dict[str, Array] = {}

    def does_edge_cross_partition_boundary(self, node1: Array, node2: Array) -> bool:
        return self.get_partition_id(node1) != self.get_partition_id(node2)

    def register_placeholder(self, name: str, expr: Array) -> None:
        self.var_name_to_result[name] = expr

    def make_new_placeholder_name(self) -> str:
        return self.name_generator()

    def add_interpartition_edge(self, target: Array, dependency: Array,
                                placeholder_name: str) -> None:
        pid_target = self.get_partition_id(target)
        pid_dependency = self.get_partition_id(dependency)

        self.partition_pair_to_edges.setdefault(
                (pid_target, pid_dependency), []).append(placeholder_name)

    def _handle_new_binding(self, expr: Array, child: Array) -> Array:
        if self.does_edge_cross_partition_boundary(expr, child):
            new_name = self.make_new_placeholder_name()
            # If an edge crosses a partition boundary, replace the
            # depended-upon node (that nominally lives in the other partition)
            # with a Placeholder that lives in the current partition. For each
            # partition, collect the placeholder names that it’s supposed to
            # compute.
            self.add_interpartition_edge(expr, child, new_name)
            new_binding: Array = make_placeholder(new_name, child.shape,
                                                  child.dtype,
                                                  tags=child.tags)
            self.register_placeholder(new_name, expr)

        else:
            new_binding = self.rec(child)

        return new_binding

    def map_reshape(self, expr: Reshape, *args: Any) -> Reshape:
        # type-ignore reason: mypy can't tell '_handle_new_binding' is being fed
        # only arrays
        return Reshape(
            array=self._handle_new_binding(expr, expr.array),
            newshape=tuple(
                       self._handle_new_binding(expr, s)  # type: ignore[arg-type]
                       if isinstance(s, Array) else s
                       for s in expr.newshape),
            order=expr.order,
            tags=expr.tags)

    def map_einsum(self, expr: Einsum, *args: Any) -> Einsum:
        return Einsum(
                     access_descriptors=expr.access_descriptors,
                     args=tuple(self._handle_new_binding(expr, arg)
                                for arg in expr.args),
                     tags=expr.tags)

    def map_concatenate(self, expr: Concatenate, *args: Any) -> Concatenate:
        return Concatenate(
                     arrays=tuple(self._handle_new_binding(expr, ary)
                                  for ary in expr.arrays),
                     axis=expr.axis,
                     tags=expr.tags)

    def map_stack(self, expr: Stack, *args: Any) -> Stack:
        return Stack(
                     arrays=tuple(self._handle_new_binding(expr, ary)
                                  for ary in expr.arrays),
                     axis=expr.axis,
                     tags=expr.tags)

    def map_roll(self, expr: Roll, *args: Any) -> Roll:
        return Roll(array=self._handle_new_binding(expr, expr.array),
                shift=expr.shift,
                axis=expr.axis,
                tags=expr.tags)

    def map_placeholder(self, expr: Placeholder, *args: Any) -> Placeholder:
        assert expr.name

        return Placeholder(name=expr.name,
                shape=tuple(self._handle_new_binding(expr, dim)
                            for dim in expr.shape if isinstance(dim, Array)),
                dtype=expr.dtype,
                tags=expr.tags)

    def map_matrix_product(self, expr: MatrixProduct, *args: Any) -> MatrixProduct:
        return MatrixProduct(x1=self._handle_new_binding(expr, expr.x1),
                             x2=self._handle_new_binding(expr, expr.x2),
                             tags=expr.tags)

    def map_index_lambda(self, expr: IndexLambda, *args: Any) -> IndexLambda:
        return IndexLambda(expr=expr.expr,
                shape=tuple(self._handle_new_binding(expr, dim)
                            for dim in expr.shape if isinstance(dim, Array)),
                dtype=expr.dtype,
                bindings={name: self._handle_new_binding(expr, child)
                          for name, child in expr.bindings.items()},
                tags=expr.tags)

    def map_distributed_send(self, expr: DistributedSend, *args: Any) \
            -> DistributedSend:
        new_binding = self._handle_new_binding(expr, expr.data)

        return DistributedSend(new_binding)  # FIXME: Return Placeholder instead?

    def map_distributed_recv(self, expr: DistributedRecv, *args: Any) \
            -> DistributedRecv:
        new_binding = self._handle_new_binding(expr, expr.data)

        return DistributedRecv(new_binding)  # FIXME: Return Placeholder instead?

    def __call__(self, expr: Array, *args: Any, **kwargs: Any) -> Array:
        return self.rec(expr)


class DistributedMapper(CopyMapper):
    def __init__(self) -> None:
        super().__init__()
        self.name_index = 0
        self.var_name_to_result: Dict[str, Array] = {}

        # Naming for newly created PlaceHolders at partition edges
        from pytools import UniqueNameGenerator
        self.name_generator = UniqueNameGenerator(forced_prefix="_dist_ph_")

    def make_new_placeholder_name(self) -> str:
        return self.name_generator()

    def map_distributed_send(self, expr: DistributedSend, *args: Any):
        new_name = self.make_new_placeholder_name()
        new_binding: Array = make_placeholder(new_name, expr.shape,
                                                  expr.dtype,
                                                  tags=expr.tags)
        self.var_name_to_result[new_name] = expr.data
        return new_binding

    def map_distributed_recv(self, expr: DistributedRecv, *args: Any):
        new_name = self.make_new_placeholder_name()
        new_binding: Array = make_placeholder(new_name, expr.shape,
                                                expr.dtype,
                                                tags=expr.tags)
        self.var_name_to_result[new_name] = expr.data
        return new_binding


from pytato.target import BoundProgram


@dataclass
class CodePartitions:
    """Store information about generated partitions.

    .. attribute:: toposorted_partitions

       List of topologically sorted partitions, represented by their
       identifiers.

    .. attribute:: partition_id_to_input_names

       Mapping of partition identifiers to names of placeholders
       the partition requires as input.

    .. attribute:: partition_id_to_output_names

       Mapping of partition IDs to the names of placeholders
       they provide as output.

    .. attribute:: var_name_to_result

       Mapping of placeholder names to their respective :class:`pytato.array.Array`
       they represent.
    """
    toposorted_partitions: List[Hashable]
    partition_id_to_input_names: Dict[Hashable, List[str]]
    partition_id_to_output_names: Dict[Hashable, List[str]]
    var_name_to_result: Dict[str, Array]


def find_partitions(expr: Array, part_func: Callable[[Array], Hashable]) ->\
        CodePartitions:
    """Partitions the *expr* according to *part_func* and generates code for
    each partition.

    :param expr: The expression to partition.
    :param part_func: A callable that returns an instance of
        :class:`Hashable` for a node.
    :returns: An instance of :class:`CodePartitions` that contains the partitions.
    """

    pf = _GraphPartitioner(part_func)
    pf(expr)

    partition_id_to_output_names: Dict[Hashable, List[str]] = {
        v: [] for _, v in pf.partition_pair_to_edges.keys()}
    partition_id_to_input_names: Dict[Hashable, List[str]] = {
        k: [] for k, _ in pf.partition_pair_to_edges.keys()}

    partitions = set()

    # Mapping of nodes to their successors; used to compute the topological order
    partition_nodes_to_targets: Dict[Hashable, List[Hashable]] = {}

    for (pid_target, pid_dependency), var_names in \
            pf.partition_pair_to_edges.items():
        partitions.add(pid_target)
        partitions.add(pid_dependency)

        partition_nodes_to_targets.setdefault(pid_dependency, []).append(pid_target)

        for var_name in var_names:
            partition_id_to_output_names.setdefault(
                pid_target, []).append(var_name)
            partition_id_to_input_names.setdefault(
                pid_dependency, []).append(var_name)

    from pytools.graph import compute_topological_order
    toposorted_partitions = compute_topological_order(partition_nodes_to_targets)

    return CodePartitions(toposorted_partitions, partition_id_to_input_names,
                          partition_id_to_output_names, pf.var_name_to_result)


def generate_code_for_partitions(parts: CodePartitions) \
        -> Dict[Hashable, BoundProgram]:
    """Return a mapping of partition identifiers to their
       :class:`pytato.target.BoundProgram`."""
    from pytato import generate_loopy

    dm = DistributedMapper()

    prg_per_partition = {pid:
            generate_loopy(
                DictOfNamedArrays(
<<<<<<< HEAD
                    {var_name: dm(pf.var_name_to_result[var_name])
                        for var_name in partition_id_to_output_names[pid]
                     }.update({var_name: r
                        for var_name, r in dm.var_name_to_result.items()
                               })))
            for pid in partitions}

    res = CodePartitions(toposorted_partitions, prg_per_partition,
            partition_id_to_input_names, partition_id_to_output_names)
=======
                    {var_name: parts.var_name_to_result[var_name]
                        for var_name in parts.partition_id_to_output_names[pid]
                     }))
            for pid in parts.toposorted_partitions}
>>>>>>> 6c4e5b3f

    return prg_per_partition


def execute_partitions(parts: CodePartitions, prg_per_partition:
                        Dict[Hashable, BoundProgram], queue: Any) -> Dict[str, Any]:
    """Executes a set of partitions on a :class:`pyopencl.CommandQueue`.

    :param parts: An instance of :class:`CodePartitions` representing the
        partitioned code.
    :param queue: An instance of :class:`pyopencl.CommandQueue` to execute the
        code on.
    :returns: A dictionary of variable names mapped to their values.
    """
    context: Dict[str, Any] = {}
    for pid in parts.toposorted_partitions:
        # find names that are needed
        inputs = {"queue": queue}

        inputs.update({
            k: context[k] for k in parts.partition_id_to_input_names[pid]
            if k in context})

        res = prg_per_partition[pid](**inputs)

        context.update(res[1])

    return context

# }}}

# vim: foldmethod=marker<|MERGE_RESOLUTION|>--- conflicted
+++ resolved
@@ -791,10 +791,6 @@
                 self.graph_dict.setdefault(dim, set()).add(expr)
                 self.rec(dim)
 
-<<<<<<< HEAD
-        for c in children:
-            self.graph_dict.setdefault(c, set()).add(expr)
-
     def map_distributed_send(self, expr: DistributedSend, *args: Any) -> None:
         self.graph_dict.setdefault(expr.data, set()).add(expr)
         self.rec(expr.data)
@@ -804,16 +800,10 @@
         self.rec(expr.data)
 
     def _map_index_base(self, expr: IndexBase) -> None:
-        children: Set[Array] = set()
-
         for idx in expr.indices:
             if isinstance(idx, Array):
-                children = children | {idx}
+                self.graph_dict.setdefault(c, set()).add(expr)
                 self.rec(idx)
-
-        for c in children:
-            self.graph_dict.setdefault(c, set()).add(expr)
-
 
     def map_basic_index(self, expr: BasicIndex) -> None:
         self._map_index_base(expr)
@@ -832,8 +822,6 @@
     def __call__(self, expr: Array, *args: Any, **kwargs: Any) -> Any:
         return self.rec(expr, *args)
 
-=======
->>>>>>> 6c4e5b3f
 
 def reverse_graph(graph: Dict[Array, Set[Array]]) -> Dict[Array, Set[Array]]:
     """Reverses a graph."""
@@ -1116,22 +1104,12 @@
     prg_per_partition = {pid:
             generate_loopy(
                 DictOfNamedArrays(
-<<<<<<< HEAD
-                    {var_name: dm(pf.var_name_to_result[var_name])
-                        for var_name in partition_id_to_output_names[pid]
+                    {var_name: dm(parts.var_name_to_result[var_name])
+                        for var_name in parts.partition_id_to_output_names[pid]
                      }.update({var_name: r
                         for var_name, r in dm.var_name_to_result.items()
                                })))
             for pid in partitions}
-
-    res = CodePartitions(toposorted_partitions, prg_per_partition,
-            partition_id_to_input_names, partition_id_to_output_names)
-=======
-                    {var_name: parts.var_name_to_result[var_name]
-                        for var_name in parts.partition_id_to_output_names[pid]
-                     }))
-            for pid in parts.toposorted_partitions}
->>>>>>> 6c4e5b3f
 
     return prg_per_partition
 
