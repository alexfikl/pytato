--- conflicted
+++ resolved
@@ -25,13 +25,8 @@
 THE SOFTWARE.
 """
 
-<<<<<<< HEAD
-from typing import (Any, Callable, Dict, FrozenSet, Hashable, Union, TypeVar, Set,
-                    Generic, Optional, List, Tuple)
-=======
 from typing import (Any, Callable, Dict, FrozenSet, Union, TypeVar, Set, Generic,
-                    List, Mapping, Iterable)
->>>>>>> b10d6c5d
+                    List, Mapping, Iterable, Optional)
 
 from pytato.array import (
         Array, IndexLambda, Placeholder, MatrixProduct, Stack, Roll,
@@ -39,15 +34,10 @@
         AbstractResultWithNamedArrays, Reshape, Concatenate, NamedArray,
         IndexRemappingBase, Einsum, InputArgumentBase,
         BasicIndex, AdvancedIndexInContiguousAxes, AdvancedIndexInNoncontiguousAxes,
-<<<<<<< HEAD
         IndexBase, make_placeholder)
-from pytato.loopy import LoopyCall
-=======
-        IndexBase)
 from pytato.loopy import LoopyCall, LoopyCallResult
 from dataclasses import dataclass
 from pytato.tags import ImplStored
->>>>>>> b10d6c5d
 
 T = TypeVar("T", Array, AbstractResultWithNamedArrays)
 CombineT = TypeVar("CombineT")  # used in CombineMapper
@@ -66,23 +56,19 @@
 .. autoclass:: WalkMapper
 .. autoclass:: CachedWalkMapper
 .. autoclass:: TopoSortMapper
-<<<<<<< HEAD
 .. autoclass:: GraphToDictMapper
 .. autoclass:: CodePartitions
+.. autoclass:: CachedMapAndCopyMapper
 .. autofunction:: copy_dict_of_named_arrays
 .. autofunction:: get_dependencies
 .. autofunction:: reverse_graph
 .. autofunction:: tag_child_nodes
 .. autofunction:: find_partitions
 .. autofunction:: execute_partitions
-
-=======
-.. autoclass:: CachedMapAndCopyMapper
 .. autofunction:: copy_dict_of_named_arrays
 .. autofunction:: get_dependencies
 .. autofunction:: map_and_copy
 .. autofunction:: materialize_with_mpms
->>>>>>> b10d6c5d
 """
 
 
